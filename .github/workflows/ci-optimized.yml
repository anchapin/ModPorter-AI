--- conflicted
+++ resolved
@@ -19,7 +19,6 @@
       python-hash: ${{ steps.python-hash.outputs.hash }}
       node-hash: ${{ steps.node-hash.outputs.hash }}
       should-use-base-images: ${{ steps.check-base-images.outputs.available }}
-<<<<<<< HEAD
       repo-lowercase: ${{ steps.repo-lowercase.outputs.value }}
     steps:
     - uses: actions/checkout@v4
@@ -28,17 +27,6 @@
       id: repo-lowercase
       run: |
         echo "value=$(echo '${{ github.repository }}' | tr '[:upper:]' '[:lower:]')" >> $GITHUB_OUTPUT
-=======
-      image-name: ${{ steps.image-name.outputs.name }}
-    steps:
-    - uses: actions/checkout@v4
-    
-    - name: Calculate lowercase image name
-      id: image-name
-      run: |
-        IMAGE_NAME=$(echo "${{ github.repository }}" | tr '[:upper:]' '[:lower:]')
-        echo "name=$IMAGE_NAME" >> $GITHUB_OUTPUT
->>>>>>> 2da0b76f
     
     - name: Calculate Python dependencies hash
       id: python-hash
@@ -55,13 +43,8 @@
     - name: Check if base images are available
       id: check-base-images
       run: |
-<<<<<<< HEAD
         PYTHON_IMAGE="${{ env.REGISTRY }}/${{ steps.repo-lowercase.outputs.value }}/python-base:${{ steps.python-hash.outputs.hash }}"
         NODE_IMAGE="${{ env.REGISTRY }}/${{ steps.repo-lowercase.outputs.value }}/node-base:${{ steps.node-hash.outputs.hash }}"
-=======
-        PYTHON_IMAGE="${{ env.REGISTRY }}/${{ steps.image-name.outputs.name }}/python-base:${{ steps.python-hash.outputs.hash }}"
-        NODE_IMAGE="${{ env.REGISTRY }}/${{ steps.image-name.outputs.name }}/node-base:${{ steps.node-hash.outputs.hash }}"
->>>>>>> 2da0b76f
         
         PYTHON_AVAILABLE=false
         NODE_AVAILABLE=false
@@ -110,13 +93,8 @@
         file: docker/base-images/Dockerfile.python-base
         push: true
         tags: |
-<<<<<<< HEAD
           ${{ env.REGISTRY }}/${{ needs.calculate-hashes.outputs.repo-lowercase }}/python-base:${{ needs.calculate-hashes.outputs.python-hash }}
           ${{ env.REGISTRY }}/${{ needs.calculate-hashes.outputs.repo-lowercase }}/python-base:latest
-=======
-          ${{ env.REGISTRY }}/${{ needs.calculate-hashes.outputs.image-name }}/python-base:${{ needs.calculate-hashes.outputs.python-hash }}
-          ${{ env.REGISTRY }}/${{ needs.calculate-hashes.outputs.image-name }}/python-base:latest
->>>>>>> 2da0b76f
         cache-from: type=gha,scope=python-base
         cache-to: type=gha,mode=max,scope=python-base
         platforms: linux/amd64
@@ -128,13 +106,8 @@
         file: docker/base-images/Dockerfile.node-base
         push: true
         tags: |
-<<<<<<< HEAD
           ${{ env.REGISTRY }}/${{ needs.calculate-hashes.outputs.repo-lowercase }}/node-base:${{ needs.calculate-hashes.outputs.node-hash }}
           ${{ env.REGISTRY }}/${{ needs.calculate-hashes.outputs.repo-lowercase }}/node-base:latest
-=======
-          ${{ env.REGISTRY }}/${{ needs.calculate-hashes.outputs.image-name }}/node-base:${{ needs.calculate-hashes.outputs.node-hash }}
-          ${{ env.REGISTRY }}/${{ needs.calculate-hashes.outputs.image-name }}/node-base:latest
->>>>>>> 2da0b76f
         cache-from: type=gha,scope=node-base
         cache-to: type=gha,mode=max,scope=node-base
         platforms: linux/amd64
@@ -198,11 +171,7 @@
         docker run --rm \
           -v ${{ github.workspace }}/frontend:/app \
           -w /app \
-<<<<<<< HEAD
           ${{ env.REGISTRY }}/${{ needs.calculate-hashes.outputs.repo-lowercase }}/node-base:${{ needs.calculate-hashes.outputs.node-hash }} \
-=======
-          ${{ env.REGISTRY }}/${{ needs.calculate-hashes.outputs.image-name }}/node-base:${{ needs.calculate-hashes.outputs.node-hash }} \
->>>>>>> 2da0b76f
           sh -c "
             pnpm run lint
             if pnpm run test:coverage; then
@@ -224,13 +193,9 @@
           -e DATABASE_URL=postgresql+asyncpg://postgres:password@localhost:5432/modporter \
           -e REDIS_URL=redis://localhost:6379 \
           -e TESTING=true \
-<<<<<<< HEAD
           -e TEMP_UPLOADS_DIR=/tmp/test_uploads \
           -e CONVERSION_OUTPUTS_DIR=/tmp/test_outputs \
           ${{ env.REGISTRY }}/${{ needs.calculate-hashes.outputs.repo-lowercase }}/python-base:${{ needs.calculate-hashes.outputs.python-hash }} \
-=======
-          ${{ env.REGISTRY }}/${{ needs.calculate-hashes.outputs.image-name }}/python-base:${{ needs.calculate-hashes.outputs.python-hash }} \
->>>>>>> 2da0b76f
           sh -c "
             pip install -r requirements.txt
             ruff check . || echo 'Linting issues found but continuing...'
@@ -249,15 +214,9 @@
           -e USE_OLLAMA=false \
           -e OPENAI_API_KEY=test-key \
           -e ANTHROPIC_API_KEY=test-key \
-<<<<<<< HEAD
           ${{ env.REGISTRY }}/${{ needs.calculate-hashes.outputs.repo-lowercase }}/python-base:${{ needs.calculate-hashes.outputs.python-hash }} \
           sh -c "
-            pip install -r requirements.txt
-=======
-          ${{ env.REGISTRY }}/${{ needs.calculate-hashes.outputs.image-name }}/python-base:${{ needs.calculate-hashes.outputs.python-hash }} \
-          sh -c "
             pip install -r requirements.txt -r requirements-dev.txt
->>>>>>> 2da0b76f
             ruff check . || echo 'Linting issues found but continuing...'
             python -m pytest --cov=src tests/ --ignore=tests/integration/ --cov-report=xml -v
           "
@@ -273,16 +232,9 @@
           -e USE_OLLAMA=false \
           -e OPENAI_API_KEY=test-key \
           -e ANTHROPIC_API_KEY=test-key \
-<<<<<<< HEAD
           ${{ env.REGISTRY }}/${{ needs.calculate-hashes.outputs.repo-lowercase }}/python-base:${{ needs.calculate-hashes.outputs.python-hash }} \
           sh -c "
-            pip install -r requirements.txt
-            pip install -r requirements-dev.txt
-=======
-          ${{ env.REGISTRY }}/${{ needs.calculate-hashes.outputs.image-name }}/python-base:${{ needs.calculate-hashes.outputs.python-hash }} \
-          sh -c "
             pip install -r requirements.txt -r requirements-dev.txt
->>>>>>> 2da0b76f
             python -m pytest tests/integration/ --cov=src --cov-report=xml -v
           "
 
@@ -437,13 +389,8 @@
         build-args: |
           ${{ matrix.service == 'frontend' && 'NODE_BASE_TAG' || 'PYTHON_BASE_TAG' }}=${{ steps.base-tag.outputs.tag }}
         tags: |
-<<<<<<< HEAD
           ${{ env.REGISTRY }}/${{ needs.calculate-hashes.outputs.repo-lowercase }}/${{ matrix.service }}:latest
           ${{ env.REGISTRY }}/${{ needs.calculate-hashes.outputs.repo-lowercase }}/${{ matrix.service }}:${{ github.sha }}
-=======
-          ${{ env.REGISTRY }}/${{ needs.calculate-hashes.outputs.image-name }}/${{ matrix.service }}:latest
-          ${{ env.REGISTRY }}/${{ needs.calculate-hashes.outputs.image-name }}/${{ matrix.service }}:${{ github.sha }}
->>>>>>> 2da0b76f
         cache-from: type=gha,scope=${{ matrix.service }}
         cache-to: type=gha,mode=max,scope=${{ matrix.service }}
         platforms: linux/amd64
