--- conflicted
+++ resolved
@@ -61,12 +61,8 @@
         fi
     
     - name: Upload frontend coverage
-<<<<<<< HEAD
+      if: always()
       uses: codecov/codecov-action@v5
-=======
-      if: always()
-      uses: codecov/codecov-action@v4
->>>>>>> 716219d8
       with:
         directory: ./frontend/coverage
         flags: frontend
@@ -168,12 +164,8 @@
         REDIS_URL: redis://localhost:6379
     
     - name: Upload backend coverage
-<<<<<<< HEAD
+      if: always()
       uses: codecov/codecov-action@v5
-=======
-      if: always()
-      uses: codecov/codecov-action@v4
->>>>>>> 716219d8
       with:
         directory: ./backend
         flags: backend
@@ -211,12 +203,8 @@
         ANTHROPIC_API_KEY: "test-key"
     
     - name: Upload AI engine coverage
-<<<<<<< HEAD
+      if: always()
       uses: codecov/codecov-action@v5
-=======
-      if: always()
-      uses: codecov/codecov-action@v4
->>>>>>> 716219d8
       with:
         directory: ./ai-engine
         flags: ai-engine
