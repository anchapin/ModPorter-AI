"""
Unit tests for the SearchTool implementation.
"""

import unittest
import json
from unittest.mock import Mock, patch, MagicMock
from src.tools.search_tool import SearchTool
from src.utils.config import Config
from src.tools.web_search_tool import WebSearchTool


class TestSearchTool(unittest.TestCase):
    """Test class for SearchTool functionality."""

    def setUp(self):
        """Set up test fixtures."""
        # Clear the singleton instance before each test
        SearchTool._instance = None

    def test_search_tool_singleton(self):
        """Test that SearchTool follows singleton pattern."""
        tool1 = SearchTool.get_instance()
        tool2 = SearchTool.get_instance()
        
        self.assertIs(tool1, tool2)
        self.assertIsInstance(tool1, SearchTool)

    def test_get_tools_returns_expected_tools(self):
        """Test that get_tools returns the correct list of tools."""
        tool = SearchTool.get_instance()
        tools = tool.get_tools()
        
        self.assertEqual(len(tools), 3)
        self.assertIn(SearchTool.semantic_search, tools)
        self.assertIn(SearchTool.document_search, tools)
        self.assertIn(SearchTool.similarity_search, tools)

    def test_semantic_search_with_string_query(self):
        """Test semantic search with a simple string query."""
        query = "test query"
        result = SearchTool.semantic_search.func(query)
        
        result_data = json.loads(result)
        self.assertIn("query", result_data)
        self.assertIn("results", result_data)
        self.assertIn("total_results", result_data)
        self.assertEqual(result_data["query"], query)
        self.assertEqual(result_data["total_results"], len(result_data["results"]))

    def test_semantic_search_with_json_query(self):
        """Test semantic search with JSON query data."""
        query_data = {
            "query": "advanced search",
            "limit": 5,
            "document_source": "test_source"
        }
        result = SearchTool.semantic_search.func(json.dumps(query_data))
        
        result_data = json.loads(result)
        self.assertEqual(result_data["query"], "advanced search")
        self.assertLessEqual(result_data["total_results"], 5)

    def test_semantic_search_empty_query(self):
        """Test semantic search with empty query returns error."""
        result = SearchTool.semantic_search.func("")
        
        result_data = json.loads(result)
        self.assertIn("error", result_data)
        self.assertIn("Query is required", result_data["error"])

    def test_semantic_search_ai_advancements_query(self):
        """Test semantic search with AI advancements query returns specific results."""
        query = "AI advancements"
        result = SearchTool.semantic_search.func(query)
        
        result_data = json.loads(result)
        self.assertIn("query", result_data)
        self.assertIn("results", result_data)
        self.assertEqual(result_data["query"], query)
        self.assertEqual(len(result_data["results"]), 3)  # AI advancements returns 3 results
        
        # Check that the results contain AI-related content
        first_result = result_data["results"][0]
        self.assertIn("language models", first_result["content"])
        self.assertEqual(first_result["similarity_score"], 0.92)

    def test_semantic_search_minecraft_modding_query(self):
        """Test semantic search with Minecraft modding query returns specific results."""
        query = "Minecraft modding"
        result = SearchTool.semantic_search.func(query)
        
        result_data = json.loads(result)
        self.assertIn("query", result_data)
        self.assertIn("results", result_data)
        self.assertEqual(result_data["query"], query)
        self.assertEqual(len(result_data["results"]), 3)  # Minecraft modding returns 3 results
        
        # Check that the results contain Minecraft-related content
        first_result = result_data["results"][0]
        self.assertIn("Minecraft Forge", first_result["content"])
        self.assertEqual(first_result["similarity_score"], 0.95)

    def test_document_search_with_source(self):
        """Test document search with document source."""
        source = "test_document_source"
        result = SearchTool.document_search.func(source)
        
        result_data = json.loads(result)
        self.assertIn("document_source", result_data)
        self.assertIn("results", result_data)
        self.assertEqual(result_data["document_source"], source)

    def test_document_search_empty_source(self):
        """Test document search with empty source returns error."""
        result = SearchTool.document_search.func("")
        
        result_data = json.loads(result)
        self.assertIn("error", result_data)
        self.assertIn("Document source is required", result_data["error"])

    def test_similarity_search_with_content(self):
        """Test similarity search with content."""
        content = "This is test content for similarity search"
        result = SearchTool.similarity_search.func(content)
        
        result_data = json.loads(result)
        self.assertIn("reference_content", result_data)
        self.assertIn("threshold", result_data)
        self.assertIn("results", result_data)
        self.assertEqual(result_data["threshold"], 0.8)  # default threshold

    def test_similarity_search_empty_content(self):
        """Test similarity search with empty content returns error."""
        result = SearchTool.similarity_search.func("")
        
        result_data = json.loads(result)
        self.assertIn("error", result_data)
        self.assertIn("Content is required", result_data["error"])

    def test_search_tool_handles_json_decode_error(self):
        """Test that SearchTool handles malformed JSON gracefully."""
        malformed_json = "{'invalid': json}"
        result = SearchTool.semantic_search.func(malformed_json)
        
        result_data = json.loads(result)
        # Should treat as simple string query
        self.assertEqual(result_data["query"], malformed_json)

    @patch('src.tools.search_tool.logger')
    def test_search_tool_logs_operations(self, mock_logger):
        """Test that SearchTool logs operations properly."""
        SearchTool.semantic_search.func("test query")
        
        # Check that info log was called (at least once for search completion)
        mock_logger.info.assert_called()
        # Find the call with "Semantic search completed" message
        search_completion_calls = [call for call in mock_logger.info.call_args_list 
                                   if "Semantic search completed" in str(call)]
        self.assertTrue(len(search_completion_calls) >= 1)

    def test_search_results_structure(self):
        """Test that search results have expected structure."""
        result = SearchTool.semantic_search.func("test")
        result_data = json.loads(result)
        
        self.assertIn("results", result_data)
        if result_data["results"]:
            first_result = result_data["results"][0]
            self.assertIn("id", first_result)
            self.assertIn("content", first_result)
            self.assertIn("document_source", first_result)
            self.assertIn("similarity_score", first_result)
            self.assertIn("metadata", first_result)

    def test_private_methods_return_expected_format(self):
        """Test private methods return expected data format."""
        tool = SearchTool.get_instance()
        
        # Test semantic search
        results = tool._perform_semantic_search("test query", limit=2)
        self.assertIsInstance(results, list)
        self.assertLessEqual(len(results), 2)
        
        # Test document search
        results = tool._search_by_document_source("test_source")
        self.assertIsInstance(results, list)
        
        # Test similarity search
        results = tool._find_similar_documents("test content", threshold=0.5)
        self.assertIsInstance(results, list)

    def test_error_handling_in_private_methods(self):
        """Test error handling in private methods."""
        tool = SearchTool.get_instance()
        
        # Mock an exception scenario
        with patch.object(tool, '_perform_semantic_search', side_effect=Exception("Test error")):
            result = SearchTool.semantic_search.func("test query")
            result_data = json.loads(result)
            self.assertIn("error", result_data)

<<<<<<< HEAD
    @patch.object(SearchTool, '_perform_semantic_search')
    def test_fallback_search_when_primary_fails(self, mock_primary_search):
        """Test fallback search is triggered when primary search fails."""
        # Mock primary search to return empty results
        mock_primary_search.return_value = []
        
        # Mock fallback tool
        with patch('src.tools.search_tool.importlib.import_module') as mock_import:
            mock_fallback_tool = MagicMock(spec=WebSearchTool)
            mock_fallback_tool._run.return_value = "Fallback search result"
            
            MockFallbackClass = MagicMock(return_value=mock_fallback_tool)
            mock_module = MagicMock()
            setattr(mock_module, "WebSearchTool", MockFallbackClass)
            mock_import.return_value = mock_module
            
            # Enable fallback in config
            with patch.object(Config, 'SEARCH_FALLBACK_ENABLED', True), \
                 patch.object(Config, 'FALLBACK_SEARCH_TOOL', "web_search_tool"):
                
                result = SearchTool.semantic_search.func("test query")
                result_data = json.loads(result)
                
                # Should have fallback results
                self.assertGreater(result_data["total_results"], 0)
                self.assertIn("results", result_data)
                # Check that fallback metadata is present
                if result_data["results"]:
                    self.assertEqual(result_data["results"][0]["document_source"], "fallback_search")

    @patch.object(SearchTool, '_perform_semantic_search')
    def test_no_fallback_when_disabled(self, mock_primary_search):
        """Test fallback is not triggered when disabled."""
        # Mock primary search to return empty results
        mock_primary_search.return_value = []
        
        # Disable fallback in config
        with patch.object(Config, 'SEARCH_FALLBACK_ENABLED', False):
            result = SearchTool.semantic_search.func("test query")
            result_data = json.loads(result)
            
            # Should have no results
            self.assertEqual(result_data["total_results"], 0)
            self.assertEqual(result_data["results"], [])

    @patch.object(SearchTool, '_perform_semantic_search')
    def test_fallback_handles_import_error(self, mock_primary_search):
        """Test fallback handles import errors gracefully."""
        # Mock primary search to return empty results
        mock_primary_search.return_value = []
        
        # Mock import error
        with patch('src.tools.search_tool.importlib.import_module', side_effect=ImportError("Module not found")):
            with patch.object(Config, 'SEARCH_FALLBACK_ENABLED', True), \
                 patch.object(Config, 'FALLBACK_SEARCH_TOOL', "non_existent_tool"):
                
                result = SearchTool.semantic_search.func("test query")
                result_data = json.loads(result)
                
                # Should have no results due to failed fallback
                self.assertEqual(result_data["total_results"], 0)
                self.assertEqual(result_data["results"], [])

    @patch.object(SearchTool, '_perform_semantic_search')
    def test_fallback_handles_attribute_error(self, mock_primary_search):
        """Test fallback handles missing class errors gracefully."""
        # Mock primary search to return empty results
        mock_primary_search.return_value = []
        
        # Mock attribute error (class not found)
        with patch('src.tools.search_tool.importlib.import_module') as mock_import:
            mock_module = MagicMock()
            mock_import.return_value = mock_module
            
            # Mock getattr to raise AttributeError
            with patch('src.tools.search_tool.getattr', side_effect=AttributeError("Class not found")):
                with patch.object(Config, 'SEARCH_FALLBACK_ENABLED', True), \
                     patch.object(Config, 'FALLBACK_SEARCH_TOOL', "invalid_tool"):
                    
                    result = SearchTool.semantic_search.func("test query")
                    result_data = json.loads(result)
                    
                    # Should have no results due to failed fallback
                    self.assertEqual(result_data["total_results"], 0)
                    self.assertEqual(result_data["results"], [])

    def test_fallback_search_method_exists(self):
        """Test that the fallback search method exists and is callable."""
        tool = SearchTool.get_instance()
        self.assertTrue(hasattr(tool, '_attempt_fallback_search'))
        self.assertTrue(callable(getattr(tool, '_attempt_fallback_search')))

    @patch.object(SearchTool, '_search_by_document_source')
    def test_document_search_fallback(self, mock_document_search):
        """Test fallback works for document search."""
        # Mock document search to return empty results
        mock_document_search.return_value = []
        
        # Mock fallback tool
        with patch('src.tools.search_tool.importlib.import_module') as mock_import:
            mock_fallback_tool = MagicMock(spec=WebSearchTool)
            mock_fallback_tool._run.return_value = "Fallback document search result"
            
            MockFallbackClass = MagicMock(return_value=mock_fallback_tool)
            mock_module = MagicMock()
            setattr(mock_module, "WebSearchTool", MockFallbackClass)
            mock_import.return_value = mock_module
            
            # Enable fallback in config
            with patch.object(Config, 'SEARCH_FALLBACK_ENABLED', True), \
                 patch.object(Config, 'FALLBACK_SEARCH_TOOL', "web_search_tool"):
                
                result = SearchTool.document_search.func("test_source")
                result_data = json.loads(result)
                
                # Should have fallback results
                self.assertGreater(result_data["total_results"], 0)

    @patch.object(SearchTool, '_find_similar_documents')
    def test_similarity_search_fallback(self, mock_similarity_search):
        """Test fallback works for similarity search."""
        # Mock similarity search to return empty results
        mock_similarity_search.return_value = []
        
        # Mock fallback tool
        with patch('src.tools.search_tool.importlib.import_module') as mock_import:
            mock_fallback_tool = MagicMock(spec=WebSearchTool)
            mock_fallback_tool._run.return_value = "Fallback similarity search result"
            
            MockFallbackClass = MagicMock(return_value=mock_fallback_tool)
            mock_module = MagicMock()
            setattr(mock_module, "WebSearchTool", MockFallbackClass)
            mock_import.return_value = mock_module
            
            # Enable fallback in config
            with patch.object(Config, 'SEARCH_FALLBACK_ENABLED', True), \
                 patch.object(Config, 'FALLBACK_SEARCH_TOOL', "web_search_tool"):
                
                result = SearchTool.similarity_search.func("test content")
                result_data = json.loads(result)
                
                # Should have fallback results
                self.assertGreater(result_data["total_results"], 0)
=======
    def test_document_source_filtering(self):
        """Test that document source filtering works correctly."""
        tool = SearchTool.get_instance()
        
        # Test with a document source that should be filtered
        results = tool._perform_semantic_search("test query", document_source="specific_source")
        self.assertIsInstance(results, list)
        
        # In the generic case, results should be filtered
        if results:
            for result in results:
                self.assertIn("specific_source", result.get("document_source", ""))

    def test_search_tool_initialization(self):
        """Test SearchTool initialization and vector client setup."""
        tool = SearchTool.get_instance()
        
        # Check that the tool has the necessary attributes
        self.assertTrue(hasattr(tool, 'vector_client'))
        self.assertTrue(hasattr(tool, 'get_tools'))
        self.assertTrue(hasattr(tool, '_perform_semantic_search'))
        self.assertTrue(hasattr(tool, '_search_by_document_source'))
        self.assertTrue(hasattr(tool, '_find_similar_documents'))

    def test_search_tool_close_method(self):
        """Test SearchTool close method."""
        tool = SearchTool.get_instance()
        
        # Test that close method exists and can be called
        self.assertTrue(hasattr(tool, 'close'))
        # Since this is an async method, we can't directly test it here
        # but we can verify it exists and is callable
>>>>>>> c92b1e87


if __name__ == '__main__':
    unittest.main()<|MERGE_RESOLUTION|>--- conflicted
+++ resolved
@@ -200,7 +200,6 @@
             result_data = json.loads(result)
             self.assertIn("error", result_data)
 
-<<<<<<< HEAD
     @patch.object(SearchTool, '_perform_semantic_search')
     def test_fallback_search_when_primary_fails(self, mock_primary_search):
         """Test fallback search is triggered when primary search fails."""
@@ -344,7 +343,7 @@
                 
                 # Should have fallback results
                 self.assertGreater(result_data["total_results"], 0)
-=======
+
     def test_document_source_filtering(self):
         """Test that document source filtering works correctly."""
         tool = SearchTool.get_instance()
@@ -377,7 +376,6 @@
         self.assertTrue(hasattr(tool, 'close'))
         # Since this is an async method, we can't directly test it here
         # but we can verify it exists and is callable
->>>>>>> c92b1e87
 
 
 if __name__ == '__main__':
