<<<<<<< HEAD
# ai-engine/src/models/__init__.py
from .smart_assumptions import SmartAssumption
from .validation import (
    SemanticAnalysisResult,
    BehaviorPredictionResult,
    AssetValidationResult,
    ManifestValidationResult,
    ValidationReport
)

__all__ = [
    "SmartAssumption",
    "SemanticAnalysisResult",
    "BehaviorPredictionResult",
    "AssetValidationResult",
    "ManifestValidationResult",
    "ValidationReport"
=======
# This file can be empty or used to control imports
from .smart_assumptions import SmartAssumption
from .comparison import ComparisonResult, FeatureMapping

__all__ = [
    "SmartAssumption",
    "ComparisonResult",
    "FeatureMapping",
>>>>>>> eab48951
]<|MERGE_RESOLUTION|>--- conflicted
+++ resolved
@@ -1,6 +1,6 @@
-<<<<<<< HEAD
 # ai-engine/src/models/__init__.py
 from .smart_assumptions import SmartAssumption
+from .comparison import ComparisonResult, FeatureMapping
 from .validation import (
     SemanticAnalysisResult,
     BehaviorPredictionResult,
@@ -11,19 +11,11 @@
 
 __all__ = [
     "SmartAssumption",
+    "ComparisonResult",
+    "FeatureMapping",
     "SemanticAnalysisResult",
     "BehaviorPredictionResult",
     "AssetValidationResult",
     "ManifestValidationResult",
     "ValidationReport"
-=======
-# This file can be empty or used to control imports
-from .smart_assumptions import SmartAssumption
-from .comparison import ComparisonResult, FeatureMapping
-
-__all__ = [
-    "SmartAssumption",
-    "ComparisonResult",
-    "FeatureMapping",
->>>>>>> eab48951
 ]