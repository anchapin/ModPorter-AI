"""
SearchTool implementation for RAG workflow agents.
Provides semantic search capabilities using the existing vector database.
"""

import json
import logging
from typing import List, Dict, Any, Optional
from crewai.tools import tool
from ..utils.vector_db_client import VectorDBClient

logger = logging.getLogger(__name__)


class SearchTool:
    """
    SearchTool for semantic search across indexed documents.
    Integrates with the existing vector database infrastructure.
    """
    
    _instance = None
    
    def __init__(self):
        """Initialize the SearchTool with vector database client."""
        self.vector_client = VectorDBClient()
        logger.info("SearchTool initialized")
    
    @classmethod
    def get_instance(cls):
        """Get singleton instance of SearchTool."""
        if cls._instance is None:
            cls._instance = cls()
        return cls._instance
    
    def get_tools(self) -> List:
        """Return list of available search tools."""
        return [
            SearchTool.semantic_search,
            SearchTool.document_search,
            SearchTool.similarity_search
        ]
    
    @tool
    @staticmethod
    def semantic_search(query_data: str) -> str:
        """
        Perform semantic search across indexed documents.
        
        Args:
            query_data: JSON string containing search query and optional filters
            
        Returns:
            JSON string with search results
        """
        tool_instance = SearchTool.get_instance()
        
        try:
            # Handle both JSON string and direct inputs
            if isinstance(query_data, str):
                try:
                    data = json.loads(query_data)
                except json.JSONDecodeError:
                    data = {'query': query_data}
            else:
                data = query_data
            
            query = data.get('query', '')
            limit = data.get('limit', 10)
            document_source = data.get('document_source', None)
            
            if not query:
                return json.dumps({
                    "error": "Query is required for semantic search"
                })
            
            # Perform semantic search using vector database
            results = tool_instance._perform_semantic_search(
                query=query,
                limit=limit,
                document_source=document_source
            )
            
            response = {
                "query": query,
                "results": results,
                "total_results": len(results)
            }
            
            logger.info(f"Semantic search completed for query: {query}")
            return json.dumps(response)
            
        except Exception as e:
            logger.error(f"Semantic search failed: {str(e)}")
            error_response = {
                "error": f"Semantic search failed: {str(e)}",
                "query": query_data
            }
            return json.dumps(error_response)
    
    @tool
    @staticmethod
    def document_search(query_data: str) -> str:
        """
        Search for specific documents by source or content type.
        
        Args:
            query_data: JSON string containing search criteria
            
        Returns:
            JSON string with matching documents
        """
        tool_instance = SearchTool.get_instance()
        
        try:
            if isinstance(query_data, str):
                try:
                    data = json.loads(query_data)
                except json.JSONDecodeError:
                    data = {'document_source': query_data}
            else:
                data = query_data
            
            document_source = data.get('document_source', '')
            content_type = data.get('content_type', None)
            
            if not document_source:
                return json.dumps({
                    "error": "Document source is required for document search"
                })
            
            # Search for documents by source
            results = tool_instance._search_by_document_source(
                document_source=document_source,
                content_type=content_type
            )
            
            response = {
                "document_source": document_source,
                "content_type": content_type,
                "results": results,
                "total_results": len(results)
            }
            
            logger.info(f"Document search completed for source: {document_source}")
            return json.dumps(response)
            
        except Exception as e:
            logger.error(f"Document search failed: {str(e)}")
            error_response = {
                "error": f"Document search failed: {str(e)}",
                "query": query_data
            }
            return json.dumps(error_response)
    
    @tool
    @staticmethod
    def similarity_search(query_data: str) -> str:
        """
        Find documents similar to a given document or content.
        
        Args:
            query_data: JSON string containing reference content
            
        Returns:
            JSON string with similar documents
        """
        tool_instance = SearchTool.get_instance()
        
        try:
            if isinstance(query_data, str):
                try:
                    data = json.loads(query_data)
                except json.JSONDecodeError:
                    data = {'content': query_data}
            else:
                data = query_data
            
            content = data.get('content', '')
            threshold = data.get('threshold', 0.8)
            limit = data.get('limit', 10)
            
            if not content:
                return json.dumps({
                    "error": "Content is required for similarity search"
                })
            
            # Find similar documents
            results = tool_instance._find_similar_documents(
                content=content,
                threshold=threshold,
                limit=limit
            )
            
            response = {
                "reference_content": content[:100] + "..." if len(content) > 100 else content,
                "threshold": threshold,
                "results": results,
                "total_results": len(results)
            }
            
            logger.info(f"Similarity search completed for content length: {len(content)}")
            return json.dumps(response)
            
        except Exception as e:
            logger.error(f"Similarity search failed: {str(e)}")
            error_response = {
                "error": f"Similarity search failed: {str(e)}",
                "query": query_data
            }
            return json.dumps(error_response)
    
    def _perform_semantic_search(self, query: str, limit: int = 10, document_source: Optional[str] = None) -> List[Dict[str, Any]]:
        """
        Perform semantic search using vector database.
        
        Args:
            query: Search query
            limit: Maximum number of results
            document_source: Optional filter by document source
            
        Returns:
            List of search results
        """
        try:
<<<<<<< HEAD
            # Enhanced mock data with better content for different query types
            if "AI advancements" in query:
                base_results = [
                    {
                        "id": "doc1",
                        "content": "Recent breakthroughs in large language models have enabled more natural and context-aware conversations.",
                        "document_source": "ai_research_journal_vol2.pdf",
                        "similarity_score": 0.92,
                        "metadata": {
                            "indexed_at": "2025-01-09T00:00:00Z",
                            "content_type": "text"
                        }
                    },
                    {
                        "id": "doc2", 
                        "content": "Generative Adversarial Networks (GANs) are being used to create hyper-realistic images and videos.",
                        "document_source": "tech_conference_proceedings_2023.docx",
                        "similarity_score": 0.88,
                        "metadata": {
                            "indexed_at": "2025-01-09T00:00:00Z",
                            "content_type": "text"
                        }
                    },
                    {
                        "id": "doc3",
                        "content": "Ethical considerations in AI development, including bias and fairness, are becoming increasingly important.",
                        "document_source": "ethics_in_ai_whitepaper.pdf",
                        "similarity_score": 0.85,
                        "metadata": {
                            "indexed_at": "2025-01-09T00:00:00Z",
                            "content_type": "text"
                        }
                    }
                ]
            elif "Minecraft modding" in query:
                base_results = [
                    {
                        "id": "mc_doc1",
                        "content": "Minecraft Forge is a popular modding API for the Java Edition, allowing extensive modifications.",
                        "document_source": "forge_wiki.html",
                        "similarity_score": 0.95,
                        "metadata": {
                            "indexed_at": "2025-01-09T00:00:00Z",
                            "content_type": "text"
                        }
                    },
                    {
                        "id": "mc_doc2",
                        "content": "Bedrock Edition uses Add-Ons, which are behavior packs and resource packs, often written in JSON and JavaScript.",
                        "document_source": "bedrock.dev/docs",
                        "similarity_score": 0.90,
                        "metadata": {
                            "indexed_at": "2025-01-09T00:00:00Z",
                            "content_type": "text"
                        }
                    },
                    {
                        "id": "mc_doc3",
                        "content": "The RAG.md document in this repository outlines a plan for using AI to assist with porting Minecraft mods.",
                        "document_source": "RAG.md",
                        "similarity_score": 0.87,
                        "metadata": {
                            "indexed_at": "2025-01-09T00:00:00Z",
                            "content_type": "text"
                        }
                    }
                ]
            else:
                base_results = [
                    {
                        "id": f"doc_{i}",
                        "content": f"Mock search result {i} for query: {query}",
                        "document_source": document_source or f"source_{i}",
                        "similarity_score": 0.9 - (i * 0.1),
                        "metadata": {
                            "indexed_at": "2025-01-09T00:00:00Z",
                            "content_type": "text"
                        }
                    }
                    for i in range(min(limit, 3))  # Mock 3 results max
                ]
            
            # Apply document source filter if provided
            if document_source:
                base_results = [r for r in base_results if document_source in r.get('document_source', '')]
            
            # Apply limit
            return base_results[:limit]
=======
            # This would integrate with the actual vector database
            # For now, return a mock structure that matches expected format
            results = [
                {
                    "id": f"doc_{i}",
                    "content": f"Mock search result {i} for query: {query}",
                    "document_source": document_source or f"source_{i}",
                    "similarity_score": 0.9 - (i * 0.1),
                    "metadata": {
                        "indexed_at": "2025-01-09T00:00:00Z",
                        "content_type": "text"
                    }
                }
                for i in range(min(limit, 3))  # Mock 3 results max
            ]
            
            return results
>>>>>>> dc1abb66
            
        except Exception as e:
            logger.error(f"Semantic search execution failed: {str(e)}")
            return []
    
    def _search_by_document_source(self, document_source: str, content_type: Optional[str] = None) -> List[Dict[str, Any]]:
        """
        Search documents by source identifier.
        
        Args:
            document_source: Document source to search for
            content_type: Optional content type filter
            
        Returns:
            List of matching documents
        """
        try:
            # Mock implementation - would integrate with actual database
            results = [
                {
                    "id": f"doc_source_{i}",
                    "content": f"Document content from {document_source}",
                    "document_source": document_source,
                    "content_type": content_type or "text",
                    "metadata": {
                        "indexed_at": "2025-01-09T00:00:00Z",
                        "size": 1024
                    }
                }
                for i in range(2)  # Mock 2 results
            ]
            
            return results
            
        except Exception as e:
            logger.error(f"Document source search failed: {str(e)}")
            return []
    
    def _find_similar_documents(self, content: str, threshold: float = 0.8, limit: int = 10) -> List[Dict[str, Any]]:
        """
        Find documents similar to given content.
        
        Args:
            content: Reference content
            threshold: Similarity threshold (0-1)
            limit: Maximum number of results
            
        Returns:
            List of similar documents
        """
        try:
            # Mock implementation - would use actual vector similarity
            results = [
                {
                    "id": f"similar_{i}",
                    "content": f"Similar content {i} to: {content[:50]}...",
                    "document_source": f"similar_source_{i}",
                    "similarity_score": threshold + (0.1 * i),
                    "metadata": {
                        "indexed_at": "2025-01-09T00:00:00Z",
                        "content_type": "text"
                    }
                }
                for i in range(min(limit, 3))  # Mock 3 results max
            ]
            
            return results
            
        except Exception as e:
            logger.error(f"Similarity search execution failed: {str(e)}")
            return []
    
    async def close(self):
        """Close vector database connection."""
        if hasattr(self, 'vector_client'):
            # Check if the close method is async or sync
            if hasattr(self.vector_client, 'close'):
                close_method = self.vector_client.close
                if hasattr(close_method, '__call__'):
                    # Check if it's awaitable
                    import asyncio
                    if asyncio.iscoroutinefunction(close_method):
                        await close_method()
                    else:
                        close_method()
<<<<<<< HEAD
            logger.info("SearchTool connections closed")


# Demo functionality for testing
if __name__ == "__main__":
    search_tool = SearchTool.get_instance()
    
    # Test semantic search
    sample_query_ai = "What are the latest advancements in AI?"
    output_ai = SearchTool.semantic_search(sample_query_ai)
    print(f"Query: {sample_query_ai}")
    print(f"Output:\n{output_ai}\n")

    sample_query_mc = "Tell me about Minecraft modding."
    output_mc = SearchTool.semantic_search(sample_query_mc)
    print(f"Query: {sample_query_mc}")
    print(f"Output:\n{output_mc}\n")

    sample_query_other = "Some other topic."
    output_other = SearchTool.semantic_search(sample_query_other)
    print(f"Query: {sample_query_other}")
    print(f"Output:\n{output_other}\n")
=======
            logger.info("SearchTool connections closed")
>>>>>>> dc1abb66
<|MERGE_RESOLUTION|>--- conflicted
+++ resolved
@@ -222,7 +222,6 @@
             List of search results
         """
         try:
-<<<<<<< HEAD
             # Enhanced mock data with better content for different query types
             if "AI advancements" in query:
                 base_results = [
@@ -311,25 +310,6 @@
             
             # Apply limit
             return base_results[:limit]
-=======
-            # This would integrate with the actual vector database
-            # For now, return a mock structure that matches expected format
-            results = [
-                {
-                    "id": f"doc_{i}",
-                    "content": f"Mock search result {i} for query: {query}",
-                    "document_source": document_source or f"source_{i}",
-                    "similarity_score": 0.9 - (i * 0.1),
-                    "metadata": {
-                        "indexed_at": "2025-01-09T00:00:00Z",
-                        "content_type": "text"
-                    }
-                }
-                for i in range(min(limit, 3))  # Mock 3 results max
-            ]
-            
-            return results
->>>>>>> dc1abb66
             
         except Exception as e:
             logger.error(f"Semantic search execution failed: {str(e)}")
@@ -415,7 +395,6 @@
                         await close_method()
                     else:
                         close_method()
-<<<<<<< HEAD
             logger.info("SearchTool connections closed")
 
 
@@ -437,7 +416,4 @@
     sample_query_other = "Some other topic."
     output_other = SearchTool.semantic_search(sample_query_other)
     print(f"Query: {sample_query_other}")
-    print(f"Output:\n{output_other}\n")
-=======
-            logger.info("SearchTool connections closed")
->>>>>>> dc1abb66
+    print(f"Output:\n{output_other}\n")