--- conflicted
+++ resolved
@@ -5,22 +5,19 @@
 
 from crewai import Agent, Task, Crew, Process
 from langchain_openai import ChatOpenAI
-from typing import Dict, Any
+from typing import Dict, List, Any, Optional
+import json
 import logging
 from pathlib import Path
 
-<<<<<<< HEAD
 from ..agents.java_analyzer import JavaAnalyzerAgent
 from ..agents.bedrock_architect import BedrockArchitectAgent
 from ..agents.logic_translator import LogicTranslatorAgent
 from ..agents.asset_converter import AssetConverterAgent
 from ..agents.packaging_agent import PackagingAgent
 from ..agents.qa_validator import QAValidatorAgent
-from ..models.smart_assumptions import SmartAssumptionEngine, ConversionPlanComponent, AssumptionReport # Added ConversionPlanComponent, AssumptionReport
+from ..models.smart_assumptions import SmartAssumptionEngine, ConversionPlanComponent, AssumptionReport
 from ..utils.config import settings
-=======
-from ..models.smart_assumptions import SmartAssumptionEngine
->>>>>>> 87ad6e3d
 
 logger = logging.getLogger(__name__)
 
@@ -63,11 +60,7 @@
             verbose=True,
             allow_delegation=False,
             llm=self.llm,
-<<<<<<< HEAD
             tools=self.java_analyzer_agent.get_tools()
-=======
-            tools=[]
->>>>>>> 87ad6e3d
         )
         
         # PRD Feature 2: Planner Agent (Bedrock Architect)
@@ -81,11 +74,7 @@
             verbose=True,
             allow_delegation=False,
             llm=self.llm,
-<<<<<<< HEAD
             tools=self.bedrock_architect_agent.get_tools()
-=======
-            tools=[]
->>>>>>> 87ad6e3d
         )
         
         # PRD Feature 2: Logic Translation Agent
@@ -98,11 +87,7 @@
             verbose=True,
             allow_delegation=False,
             llm=self.llm,
-<<<<<<< HEAD
             tools=self.logic_translator_agent.get_tools()
-=======
-            tools=[]
->>>>>>> 87ad6e3d
         )
         
         # PRD Feature 2: Asset Conversion Agent
@@ -115,11 +100,7 @@
             verbose=True,
             allow_delegation=False,
             llm=self.llm,
-<<<<<<< HEAD
             tools=self.asset_converter_agent.get_tools()
-=======
-            tools=[]
->>>>>>> 87ad6e3d
         )
         
         # PRD Feature 2: Packaging Agent
@@ -132,11 +113,7 @@
             verbose=True,
             allow_delegation=False,
             llm=self.llm,
-<<<<<<< HEAD
             tools=self.packaging_agent_instance.get_tools()
-=======
-            tools=[]
->>>>>>> 87ad6e3d
         )
         
         # PRD Feature 2: QA Agent
@@ -149,11 +126,7 @@
             verbose=True,
             allow_delegation=False,
             llm=self.llm,
-<<<<<<< HEAD
             tools=self.qa_validator_agent.get_tools()
-=======
-            tools=[]
->>>>>>> 87ad6e3d
         )
     
     def _setup_crew(self):
