"""
Java Analyzer Agent for analyzing Java mod structure and extracting features
"""

import logging
import json
<<<<<<< HEAD
import re
from typing import List, Dict
=======
from typing import List, Dict, Union
>>>>>>> 13f031ad
from crewai.tools import tool
from src.models.smart_assumptions import (
    SmartAssumptionEngine,
)
from src.utils.embedding_generator import EmbeddingGenerator # Added import
import os
import zipfile
from pathlib import Path

logger = logging.getLogger(__name__)


class JavaAnalyzerAgent:
    """
    Java Analyzer Agent responsible for analyzing Java mod structure,
    dependencies, and features as specified in PRD Feature 2.
    """
    
    _instance = None
    
    def __init__(self):
        self.smart_assumption_engine = SmartAssumptionEngine()
        self.embedding_generator = EmbeddingGenerator() # Added EmbeddingGenerator instantiation
        
        # File patterns for different types of mod files
        self.file_patterns = {
            'mod_files': ['.jar', '.zip'],
            'source_files': ['.java'],
            'config_files': ['.json', '.toml', '.cfg'],
            'resource_files': ['.png', '.jpg', '.ogg', '.wav', '.obj', '.mtl'],
            'metadata_files': ['mcmod.info', 'fabric.mod.json', 'quilt.mod.json', 'mods.toml']
        }
        
        # Common modding framework indicators
        self.framework_indicators = {
            'forge': ['net.minecraftforge', 'cpw.mods', '@Mod', 'ForgeModContainer'],
            'fabric': ['net.fabricmc', 'FabricLoader', 'fabric.mod.json'],
            'quilt': ['org.quiltmc', 'QuiltLoader', 'quilt.mod.json'],
            'bukkit': ['org.bukkit', 'plugin.yml', 'JavaPlugin'],
            'spigot': ['org.spigotmc', 'SpigotAPI'],
            'paper': ['io.papermc', 'PaperAPI']
        }
        
        # Feature extraction patterns
        self.feature_patterns = {
            'blocks': ['Block', 'BlockState', 'registerBlock', 'ModBlocks'],
            'items': ['Item', 'ItemStack', 'registerItem', 'ModItems'],
            'entities': ['Entity', 'EntityType', 'registerEntity', 'ModEntities'],
            'dimensions': ['Dimension', 'World', 'DimensionType', 'createDimension'],
            'gui': ['GuiScreen', 'ContainerScreen', 'IGuiHandler', 'MenuType'],
            'machinery': ['TileEntity', 'BlockEntity', 'IEnergyStorage', 'IFluidHandler'],
            'recipes': ['IRecipe', 'ShapedRecipe', 'ShapelessRecipe', 'registerRecipe'],
            'commands': ['Command', 'ICommand', 'CommandBase', 'registerCommand'],
            'events': ['Event', 'SubscribeEvent', 'EventHandler', 'Listener']
        }
    
    @classmethod
    def get_instance(cls):
        """Get singleton instance of JavaAnalyzerAgent"""
        if cls._instance is None:
            cls._instance = cls()
        return cls._instance
    
    def get_tools(self) -> List:
        """Get tools available to this agent"""
        # Return the actual decorated tool instances created by @tool decorator
        return [
            JavaAnalyzerAgent.analyze_mod_structure_tool,
            JavaAnalyzerAgent.extract_mod_metadata_tool,
            JavaAnalyzerAgent.identify_features_tool,
            JavaAnalyzerAgent.analyze_dependencies_tool,
            JavaAnalyzerAgent.extract_assets_tool
        ]
    
    def analyze_mod_file(self, mod_path: str) -> str:
        """
        Analyze a mod file and return comprehensive results.
        
        Args:
            mod_path: Path to the mod file
            
        Returns:
            JSON string with analysis results
        """
        logger.info(f"Analyzing mod file: {mod_path}")
        
        try:
            # Initialize result structure
            result = {
                "mod_info": {"name": "unknown", "framework": "unknown", "version": "1.0.0"},
                "assets": {},
                "features": {},
                "structure": {},
                "metadata": {},
                "errors": [],
                "embeddings_data": []
            }
            
            # Analyze the mod file
            if mod_path.endswith(('.jar', '.zip')):
                result = self._analyze_jar_file(mod_path, result)
            elif os.path.isdir(mod_path):
                result = self._analyze_source_directory(mod_path, result)
            else:
                result["errors"].append(f"Unsupported mod file format: {mod_path}")
            
            # Generate embeddings for the analyzed content
            self._generate_embeddings(result)
            
            return json.dumps(result)
            
        except Exception as e:
            logger.error(f"Error analyzing mod file {mod_path}: {e}")
            return json.dumps({
                "mod_info": {"name": "error", "framework": "unknown", "version": "1.0.0"},
                "assets": {},
                "features": {},
                "structure": {},
                "metadata": {},
                "errors": [f"Analysis failed: {str(e)}"],
                "embeddings_data": []
            })
    
    def analyze_jar_for_mvp(self, jar_path: str) -> dict:
        """
        MVP-focused analysis: Extract registry name and texture path from simple block JAR.
        
        This method implements the specific requirements for Issue #167:
        - Parse registry name from Java classes
        - Find texture path in assets/*/textures/block/*.png
        
        Args:
            jar_path: Path to the JAR file
            
        Returns:
            Dict with registry_name and texture_path
        """
        logger.info(f"MVP analysis of JAR: {jar_path}")
        
        result = {
            "registry_name": None,
            "texture_path": None,
            "success": False,
            "errors": []
        }
        
        try:
            with zipfile.ZipFile(jar_path, 'r') as jar:
                file_list = jar.namelist()
                
                # Find texture path first (simpler)
                texture_path = self._find_block_texture(file_list)
                if texture_path:
                    result["texture_path"] = texture_path
                    logger.info(f"Found texture: {texture_path}")
                
                # Find registry name from Java classes
                registry_name = self._extract_registry_name_from_jar(jar, file_list)
                if registry_name:
                    result["registry_name"] = registry_name
                    logger.info(f"Found registry name: {registry_name}")
                
                result["success"] = bool(registry_name and texture_path)
                
                if not result["success"]:
                    if not registry_name:
                        result["errors"].append("Could not extract registry name from JAR")
                    if not texture_path:
                        result["errors"].append("Could not find block texture in JAR")
                
        except Exception as e:
            logger.error(f"Error in MVP JAR analysis: {e}")
            result["errors"].append(f"JAR analysis failed: {str(e)}")
        
        return result
    
    def _find_block_texture(self, file_list: list) -> str:
        """
        Find the first block texture in the JAR.
        Looks for: assets/*/textures/block/*.png
        """
        for file_name in file_list:
            if (
                file_name.startswith('assets/') and 
                '/textures/block/' in file_name and 
                file_name.endswith('.png')
            ):
                return file_name
        return None
    
    def _extract_registry_name_from_jar(self, jar: zipfile.ZipFile, file_list: list) -> str:
        """
        Extract registry name from Java source files or class names.
        Uses multiple strategies:
        1. Parse fabric.mod.json or mcmod.info for mod ID
        2. Look for Block class names
        3. Try to parse Java source if available
        """
        # Strategy 1: Get mod ID from metadata (most reliable)
        mod_id = self._extract_mod_id_from_metadata(jar, file_list)
        if mod_id:
            # Try to find a block class and construct registry name
            block_class = self._find_block_class_name(file_list)
            if block_class:
                # Convert BlockName to snake_case
                block_name = self._class_name_to_registry_name(block_class)
                return f"{mod_id}:{block_name}"
            return f"{mod_id}:unknown_block"
        
        # Strategy 2: Extract from main block class name  
        block_class = self._find_block_class_name(file_list)
        if block_class:
            block_name = self._class_name_to_registry_name(block_class)
            return f"modporter:{block_name}"
        
        # Strategy 3: Use JAR filename as fallback
        return "modporter:unknown_block"
    
    def _extract_mod_id_from_metadata(self, jar: zipfile.ZipFile, file_list: list) -> str:
        """Extract mod ID from metadata files."""
        # Try fabric.mod.json first
        if 'fabric.mod.json' in file_list:
            try:
                content = jar.read('fabric.mod.json').decode('utf-8')
                data = json.loads(content)
                return data.get('id', '').lower()
            except Exception as e:
                logger.warning(f"Error reading fabric.mod.json: {e}")
        
        # Try mcmod.info
        if 'mcmod.info' in file_list:
            try:
                content = jar.read('mcmod.info').decode('utf-8')
                data = json.loads(content)
                if isinstance(data, list) and len(data) > 0:
                    return data[0].get('modid', '').lower()
            except Exception as e:
                logger.warning(f"Error reading mcmod.info: {e}")
        
        # Try mods.toml
        for file_name in file_list:
            if file_name.endswith('mods.toml'):
                try:
                    content = jar.read(file_name).decode('utf-8')
                    for line in content.split('\n'):
                        if 'modId' in line and '=' in line:
                            mod_id = line.split('=')[1].strip().strip('"\'')
                            return mod_id.lower()
                except Exception as e:
                    logger.warning(f"Error reading {file_name}: {e}")
        
        return None
    
    def _find_block_class_name(self, file_list: list) -> str:
        """Find the main block class name from file paths."""
        block_candidates = []
        
        for file_name in file_list:
            if file_name.endswith('.class'):
                # Extract class name from path
                class_name = Path(file_name).stem
                
                # Look for Block in class name
                if 'Block' in class_name and not class_name.startswith('Abstract'):
                    block_candidates.append(class_name)
        
        # Return the first/shortest block class name
        if block_candidates:
            # Prefer simpler names (shorter, fewer underscores)
            block_candidates.sort(key=lambda x: (len(x), x.count('_')))
            return block_candidates[0]
        
        return None
    
    def _class_name_to_registry_name(self, class_name: str) -> str:
        """Convert Java class name to registry name format."""
        # Remove 'Block' suffix if present
        name = class_name.replace('Block', '').replace('block', '')
        
        # Convert CamelCase to snake_case
        import re
        name = re.sub('([a-z0-9])([A-Z])', r'\1_\2', name).lower()
        
        # Clean up any double underscores or leading/trailing underscores
        name = re.sub('_+', '_', name).strip('_')
        
        return name if name else 'unknown_block'
    
    def _analyze_jar_file(self, jar_path: str, result: dict) -> dict:
        """Analyze a JAR file for mod information"""
        try:
            with zipfile.ZipFile(jar_path, 'r') as jar:
                file_list = jar.namelist()
                
                # Detect framework
                framework = self._detect_framework_from_jar_files(file_list, jar)
                result["mod_info"]["framework"] = framework
                
                # Extract mod info from metadata files
                mod_info = self._extract_mod_info_from_jar(jar, file_list)
                result["mod_info"].update(mod_info)
                
                # Analyze assets
                result["assets"] = self._analyze_assets_from_jar(file_list)
                
                # Analyze structure
                result["structure"] = {"files": len(file_list), "type": "jar"}
                
        except Exception as e:
            result["errors"].append(f"Error analyzing JAR file: {str(e)}")
        
        return result
    
    def _detect_framework_from_jar_files(self, file_list: list, jar: zipfile.ZipFile) -> str:
        """Detect modding framework from JAR file contents"""
        try:
            # Check for framework-specific files and patterns
            for framework, indicators in self.framework_indicators.items():
                for indicator in indicators:
                    if any(indicator in file_name for file_name in file_list):
                        return framework
            
            # Check file contents if available
            for file_name in file_list:
                if file_name.endswith('.json') and 'mod' in file_name.lower():
                    try:
                        content = jar.read(file_name).decode('utf-8')
                        for framework, indicators in self.framework_indicators.items():
                            for indicator in indicators:
                                if indicator in content:
                                    return framework
                    except:
                        continue
            
            return 'unknown'
        except:
            return 'unknown'
    
    def _extract_mod_info_from_jar(self, jar: zipfile.ZipFile, file_list: list) -> dict:
        """Extract mod information from metadata files"""
        mod_info = {}
        
        # Look for Fabric mod.json
        if 'fabric.mod.json' in file_list:
            try:
                content = jar.read('fabric.mod.json').decode('utf-8')
                fabric_data = json.loads(content)
                mod_info["name"] = fabric_data.get("id", fabric_data.get("name", "unknown")).lower()
                mod_info["version"] = fabric_data.get("version", "1.0.0")
                return mod_info
            except:
                pass
        
        # Look for Quilt mod.json
        if 'quilt.mod.json' in file_list:
            try:
                content = jar.read('quilt.mod.json').decode('utf-8')
                quilt_data = json.loads(content)
                mod_info["name"] = quilt_data.get("quilt_loader", {}).get("id", "unknown").lower()
                mod_info["version"] = quilt_data.get("quilt_loader", {}).get("version", "1.0.0")
                return mod_info
            except:
                pass
        
        # Look for Forge mcmod.info
        if 'mcmod.info' in file_list:
            try:
                content = jar.read('mcmod.info').decode('utf-8')
                mcmod_data = json.loads(content)
                if isinstance(mcmod_data, list) and len(mcmod_data) > 0:
                    mod_data = mcmod_data[0]
                    mod_info["name"] = mod_data.get("modid", "unknown").lower()
                    mod_info["version"] = mod_data.get("version", "1.0.0")
                    return mod_info
            except:
                pass
        
        # Look for mods.toml
        for file_name in file_list:
            if file_name.endswith('mods.toml'):
                try:
                    content = jar.read(file_name).decode('utf-8')
                    # Simple TOML parsing for modId
                    for line in content.split('\n'):
                        if 'modId' in line and '=' in line:
                            mod_id = line.split('=')[1].strip().strip('"\'')
                            mod_info["name"] = mod_id.lower()
                            break
                    return mod_info
                except:
                    pass
        
        return mod_info
    
    def _analyze_assets_from_jar(self, file_list: list) -> dict:
        """Analyze assets in the JAR file"""
        assets = {
            "textures": [],
            "models": [],
            "sounds": [],
            "other": []
        }
        
        for file_name in file_list:
            if '/textures/' in file_name and file_name.endswith(('.png', '.jpg', '.jpeg')):
                assets["textures"].append(file_name)
            elif '/models/' in file_name and file_name.endswith(('.json', '.obj')):
                assets["models"].append(file_name)
            elif '/sounds/' in file_name and file_name.endswith(('.ogg', '.wav')):
                assets["sounds"].append(file_name)
            elif any(file_name.endswith(ext) for ext in ['.png', '.jpg', '.ogg', '.wav', '.obj', '.mtl']):
                assets["other"].append(file_name)
        
        return assets
    
    def _analyze_source_directory(self, source_path: str, result: dict) -> dict:
        """Analyze a source directory for mod information"""
        try:
            # This would be implemented for source analysis
            result["mod_info"]["framework"] = "source"
            result["structure"] = {"type": "source", "path": source_path}
        except Exception as e:
            result["errors"].append(f"Error analyzing source directory: {str(e)}")
        
        return result

    @tool
    @staticmethod
    def analyze_mod_structure_tool(mod_data: Union[str, Dict]) -> str:
        """
        Analyze the overall structure of a Java mod.
        
        Args:
            mod_data: JSON string containing mod file path and analysis options
        
        Returns:
            JSON string with structural analysis results
        """
        agent = JavaAnalyzerAgent.get_instance()

        def _determine_mod_type_and_framework(mod_path: str) -> Dict[str, str]:
            """Determine mod type (jar, source, etc.) and framework (forge, fabric, etc.)"""
            if mod_path.endswith(('.jar', '.zip')):
                mod_type = 'jar'
                framework = _detect_framework_from_jar(mod_path)
            elif os.path.isdir(mod_path):
                mod_type = 'source'
                framework = _detect_framework_from_source(mod_path)
            else:
                mod_type = 'unknown'
                framework = 'unknown'
            
            return {'type': mod_type, 'framework': framework}

        def _detect_framework_from_jar(jar_path: str) -> str:
            """Detect modding framework from JAR file contents"""
            try:
                with zipfile.ZipFile(jar_path, 'r') as jar:
                    file_list = jar.namelist()
                    
                    # Check for framework-specific files and patterns
                    for framework, indicators in agent.framework_indicators.items():
                        for indicator in indicators:
                            if any(indicator in file_name for file_name in file_list):
                                return framework
                    
                    # Check file contents if available
                    for file_name in file_list:
                        if file_name.endswith('.json') and 'mod' in file_name.lower():
                            try:
                                content = jar.read(file_name).decode('utf-8')
                                for framework, indicators in agent.framework_indicators.items():
                                    for indicator in indicators:
                                        if indicator in content:
                                            return framework
                            except:
                                continue
                    
                    return 'unknown'
            except:
                return 'unknown'

        def _detect_framework_from_source(source_path: str) -> str:
            """Detect modding framework from source directory"""
            try:
                # Check for framework-specific files
                for root, dirs, files in os.walk(source_path):
                    for file_name in files:
                        for framework, indicators in agent.framework_indicators.items():
                            if file_name in indicators:
                                return framework
                    
                    # Check file contents
                    for file_name in files:
                        if file_name.endswith('.java'):
                            try:
                                file_path = os.path.join(root, file_name)
                                with open(file_path, 'r', encoding='utf-8') as f:
                                    content = f.read()
                                    for framework, indicators in agent.framework_indicators.items():
                                        for indicator in indicators:
                                            if indicator in content:
                                                return framework
                            except:
                                continue
                
                return 'unknown'
            except:
                return 'unknown'

        def _analyze_jar_structure(jar_path: str, analysis_depth: str) -> Dict:
            """Analyze JAR file structure"""
            structure = {
                'total_files': 0,
                'package_structure': {},
                'main_classes': [],
                'resource_files': [],
                'metadata_files': []
            }
            
            try:
                with zipfile.ZipFile(jar_path, 'r') as jar:
                    file_list = jar.namelist()
                    structure['total_files'] = len(file_list)
                    
                    for file_name in file_list:
                        if file_name.endswith('.class'):
                            # Java class file
                            package_path = '/'.join(file_name.split('/')[:-1])
                            if package_path not in structure['package_structure']:
                                structure['package_structure'][package_path] = []
                            structure['package_structure'][package_path].append(file_name)
                            
                            # Check if it's a main class
                            if _is_main_class(file_name):
                                structure['main_classes'].append(file_name)
                        
                        elif any(file_name.endswith(ext) for ext in agent.file_patterns['resource_files']):
                            structure['resource_files'].append(file_name)
                        
                        elif any(metadata in file_name for metadata in agent.file_patterns['metadata_files']):
                            structure['metadata_files'].append(file_name)
            
            except Exception as e:
                logger.warning(f"Error analyzing JAR structure: {e}")
            
            return structure

        def _analyze_source_structure(source_path: str, analysis_depth: str) -> Dict:
            """Analyze source directory structure"""
            structure = {
                'total_files': 0,
                'source_files': [],
                'resource_files': [],
                'config_files': [],
                'build_files': []
            }
            
            try:
                for root, dirs, files in os.walk(source_path):
                    structure['total_files'] += len(files)
                    
                    for file_name in files:
                        file_path = os.path.join(root, file_name)
                        rel_path = os.path.relpath(file_path, source_path)
                        
                        if file_name.endswith('.java'):
                            structure['source_files'].append(rel_path)
                        elif any(file_name.endswith(ext) for ext in agent.file_patterns['resource_files']):
                            structure['resource_files'].append(rel_path)
                        elif any(file_name.endswith(ext) for ext in agent.file_patterns['config_files']):
                            structure['config_files'].append(rel_path)
                        elif file_name in ['build.gradle', 'pom.xml', 'build.xml']:
                            structure['build_files'].append(rel_path)
            
            except Exception as e:
                logger.warning(f"Error analyzing source structure: {e}")
            
            return structure

        def _analyze_unknown_structure(mod_path: str, analysis_depth: str) -> Dict:
            """Analyze unknown file type structure"""
            return {
                'type': 'unknown',
                'path': mod_path,
                'size': os.path.getsize(mod_path) if os.path.exists(mod_path) else 0,
                'analysis_note': 'Unknown file type - limited analysis available'
            }

        def _create_file_inventory(mod_path: str, mod_type: str) -> Dict:
            """Create comprehensive file inventory"""
            inventory = {
                'by_type': {},
                'by_size': {},
                'total_count': 0,
                'total_size': 0
            }
            
            if mod_type == 'jar':
                inventory = _inventory_jar_files(mod_path)
            elif mod_type == 'source':
                inventory = _inventory_source_files(mod_path)
            
            return inventory

        def _inventory_jar_files(jar_path: str) -> Dict:
            """Create inventory of JAR file contents"""
            inventory = {'by_type': {}, 'by_size': {}, 'total_count': 0, 'total_size': 0}
            
            try:
                with zipfile.ZipFile(jar_path, 'r') as jar:
                    for info in jar.infolist():
                        if not info.is_dir():
                            file_ext = Path(info.filename).suffix.lower()
                            file_size = info.file_size
                            
                            inventory['by_type'][file_ext] = inventory['by_type'].get(file_ext, 0) + 1
                            inventory['total_count'] += 1
                            inventory['total_size'] += file_size
                            
                            # Categorize by size
                            size_category = 'small' if file_size < 1024 else 'medium' if file_size < 1024*1024 else 'large'
                            inventory['by_size'][size_category] = inventory['by_size'].get(size_category, 0) + 1
            
            except Exception as e:
                logger.warning(f"Error creating JAR inventory: {e}")
            
            return inventory

        def _inventory_source_files(source_path: str) -> Dict:
            """Create inventory of source directory contents"""
            inventory = {'by_type': {}, 'by_size': {}, 'total_count': 0, 'total_size': 0}
            
            try:
                for root, dirs, files in os.walk(source_path):
                    for file_name in files:
                        file_path = os.path.join(root, file_name)
                        file_ext = Path(file_name).suffix.lower()
                        file_size = os.path.getsize(file_path)
                        
                        inventory['by_type'][file_ext] = inventory['by_type'].get(file_ext, 0) + 1
                        inventory['total_count'] += 1
                        inventory['total_size'] += file_size
                        
                        # Categorize by size
                        size_category = 'small' if file_size < 1024 else 'medium' if file_size < 1024*1024 else 'large'
                        inventory['by_size'][size_category] = inventory['by_size'].get(size_category, 0) + 1
            
            except Exception as e:
                logger.warning(f"Error creating source inventory: {e}")
            
            return inventory

        def _assess_mod_complexity(structure: Dict, file_inventory: Dict) -> Dict:
            """Assess the complexity of the mod for conversion planning"""
            complexity = {
                'overall_complexity': 'medium',
                'complexity_factors': [],
                'complexity_score': 0,
                'conversion_difficulty': 'moderate'
            }
            
            score = 0
            factors = []
            
            # Factor in number of files
            total_files = file_inventory.get('total_count', 0)
            if total_files > 100:
                score += 2
                factors.append('Large number of files')
            elif total_files > 50:
                score += 1
                factors.append('Moderate number of files')
            
            # Factor in package structure complexity (for JARs)
            if 'package_structure' in structure:
                packages = len(structure['package_structure'])
                if packages > 10:
                    score += 2
                    factors.append('Complex package structure')
                elif packages > 5:
                    score += 1
                    factors.append('Moderate package structure')
            
            # Factor in resource files
            resource_count = len(structure.get('resource_files', []))
            if resource_count > 50:
                score += 2
                factors.append('Many resource files')
            elif resource_count > 20:
                score += 1
                factors.append('Moderate resource files')
            
            # Determine overall complexity
            if score >= 5:
                complexity['overall_complexity'] = 'high'
                complexity['conversion_difficulty'] = 'challenging'
            elif score >= 3:
                complexity['overall_complexity'] = 'medium'
                complexity['conversion_difficulty'] = 'moderate'
            else:
                complexity['overall_complexity'] = 'low'
                complexity['conversion_difficulty'] = 'straightforward'
            
            complexity['complexity_score'] = score
            complexity['complexity_factors'] = factors
            
            return complexity

        def _is_main_class(class_path: str) -> bool:
            """Check if a class is a main mod class"""
            return 'mod' in class_path.lower() and ('main' in class_path.lower() or class_path.count('/') <= 3)

        def _generate_analysis_recommendations(analysis: Dict) -> List[str]:
            """Generate recommendations based on analysis"""
            return ["Complete feature extraction for detailed conversion planning"]

        try:
            logger.info(f"Current working directory in JavaAnalyzerAgent: {os.getcwd()}")
            # Handle both JSON string and direct file path inputs
            if isinstance(mod_data, str):
                try:
                    data = json.loads(mod_data)
                    # Check if CrewAI wrapped the parameter
                    if 'mod_data' in data:
                        mod_path = data['mod_data']
                        analysis_depth = data.get('analysis_depth', 'standard')
                    else:
                        mod_path = data.get('mod_path', '')
                        analysis_depth = data.get('analysis_depth', 'standard')
                except json.JSONDecodeError:
                    # If JSON parsing fails, treat as direct file path
                    mod_path = mod_data
                    analysis_depth = 'standard'
            else:
                # Handle dict or other object types
                data = mod_data if isinstance(mod_data, dict) else {'mod_path': str(mod_data)}
                # Check if CrewAI wrapped the parameter
                if 'mod_data' in data:
                    mod_path = data['mod_data']
                    analysis_depth = data.get('analysis_depth', 'standard')
                else:
                    mod_path = data.get('mod_path', str(mod_data))
                    analysis_depth = data.get('analysis_depth', 'standard')
            
            if not os.path.exists(mod_path):
                return json.dumps({"success": False, "error": f"Mod file not found: {mod_path}"})
            
            analysis_results = {
                'mod_path': mod_path,
                'mod_type': '',
                'framework': '',
                'structure_analysis': {},
                'file_inventory': {},
                'complexity_assessment': {}
            }
            
            # Determine mod type and framework
            mod_info = _determine_mod_type_and_framework(mod_path)
            analysis_results['mod_type'] = mod_info['type']
            analysis_results['framework'] = mod_info['framework']
            
            # Analyze structure based on mod type
            if mod_info['type'] == 'jar':
                structure = _analyze_jar_structure(mod_path, analysis_depth)
            elif mod_info['type'] == 'source':
                structure = _analyze_source_structure(mod_path, analysis_depth)
            else:
                structure = _analyze_unknown_structure(mod_path, analysis_depth)
            
            analysis_results['structure_analysis'] = structure
            
            # Create file inventory
            file_inventory = _create_file_inventory(mod_path, mod_info['type'])
            analysis_results['file_inventory'] = file_inventory
            
            # Assess complexity
            complexity = _assess_mod_complexity(structure, file_inventory)
            analysis_results['complexity_assessment'] = complexity
            
            response = {
                "success": True,
                "analysis_results": analysis_results,
                "recommendations": _generate_analysis_recommendations(analysis_results)
            }
            
            logger.info(f"Analyzed mod structure: {mod_path} ({mod_info['framework']} {mod_info['type']})")
            return json.dumps(response)
            
        except Exception as e:
            error_response = {"success": False, "error": f"Failed to analyze mod structure: {str(e)}"}
            logger.error(f"Mod structure analysis error: {e}")
            return json.dumps(error_response)

    @tool
    @staticmethod
    def extract_mod_metadata_tool(mod_data: Union[str, Dict]) -> str:
        """
        Extract metadata from mod files.
        
        Args:
            mod_data: JSON string containing mod file path
        
        Returns:
            JSON string with metadata
        """
        agent = JavaAnalyzerAgent.get_instance()

        def _extract_jar_metadata(jar_path: str) -> Dict:
            """Extract metadata from JAR file"""
            metadata = {}
            
            try:
                with zipfile.ZipFile(jar_path, 'r') as jar:
                    # Look for metadata files
                    for metadata_file in agent.file_patterns['metadata_files']:
                        if metadata_file in jar.namelist():
                            try:
                                content = jar.read(metadata_file).decode('utf-8')
                                if metadata_file.endswith('.json'):
                                    metadata.update(json.loads(content))
                                else:
                                    # Handle other format parsing as needed
                                    metadata[metadata_file] = content
                            except Exception as e:
                                logger.warning(f"Error reading {metadata_file}: {e}")
            
            except Exception as e:
                logger.warning(f"Error extracting JAR metadata: {e}")
            
            return metadata

        def _extract_source_metadata(source_path: str) -> Dict:
            """Extract metadata from source directory"""
            metadata = {}
            
            try:
                for root, dirs, files in os.walk(source_path):
                    for file_name in files:
                        if file_name in agent.file_patterns['metadata_files']:
                            file_path = os.path.join(root, file_name)
                            try:
                                with open(file_path, 'r', encoding='utf-8') as f:
                                    content = f.read()
                                    if file_name.endswith('.json'):
                                        metadata.update(json.loads(content))
                                    else:
                                        metadata[file_name] = content
                            except Exception as e:
                                logger.warning(f"Error reading {file_path}: {e}")
            
            except Exception as e:
                logger.warning(f"Error extracting source metadata: {e}")
            
            return metadata

        def _summarize_metadata(metadata: Dict) -> Dict:
            """Summarize extracted metadata"""
            return {"summary": "Metadata extraction completed"}

        try:
            # Handle both JSON string and direct file path inputs
            if isinstance(mod_data, str):
                try:
                    data = json.loads(mod_data)
                    # Check if CrewAI wrapped the parameter
                    if 'mod_data' in data:
                        mod_path = data['mod_data']
                    else:
                        mod_path = data.get('mod_path', '')
                except json.JSONDecodeError:
                    # If JSON parsing fails, treat as direct file path
                    mod_path = mod_data
                    data = {'mod_path': mod_path}
            else:
                # Handle dict or other object types
                data = mod_data if isinstance(mod_data, dict) else {'mod_path': str(mod_data)}
                # Check if CrewAI wrapped the parameter
                if 'mod_data' in data:
                    mod_path = data['mod_data']
                else:
                    mod_path = data.get('mod_path', str(mod_data))
            
            metadata_results = {
                'mod_info': {},
                'dependencies': [],
                'version_info': {},
                'author_info': {},
                'feature_flags': {},
                'compatibility_info': {}
            }
            
            # Extract metadata based on mod type
            if mod_path.endswith(('.jar', '.zip')):
                metadata = _extract_jar_metadata(mod_path)
            else:
                metadata = _extract_source_metadata(mod_path)
            
            metadata_results.update(metadata)
            
            response = {
                "success": True,
                "metadata": metadata_results,
                "extraction_summary": _summarize_metadata(metadata_results)
            }
            
            logger.info(f"Extracted metadata from: {mod_path}")
            return json.dumps(response)
            
        except Exception as e:
            error_response = {"success": False, "error": f"Failed to extract metadata: {str(e)}"}
            logger.error(f"Metadata extraction error: {e}")
            return json.dumps(error_response)

    @tool 
    @staticmethod
    def identify_features_tool(mod_data: Union[str, Dict]) -> str:
        """
        Identify features in the mod.
        
        Args:
            mod_data: JSON string containing analysis data
        
        Returns:
            JSON string with identified features
        """
        agent = JavaAnalyzerAgent.get_instance()

        def _extract_features_from_jar(jar_path: str, extraction_mode: str) -> List[Dict]:
            """Extract features from JAR file"""
            features = []
            
            try:
                with zipfile.ZipFile(jar_path, 'r') as jar:
                    for file_info in jar.infolist():
                        if file_info.filename.endswith('.class'):
                            # Simplified feature extraction from class names
                            class_name = Path(file_info.filename).stem
                            detected_features = _detect_features_from_class_name(class_name)
                            features.extend(detected_features)
            
            except Exception as e:
                logger.warning(f"Error extracting features from JAR: {e}")
            
            return features

        def _extract_features_from_source(source_path: str, extraction_mode: str) -> List[Dict]:
            """Extract features from source directory"""
            features = []
            
            try:
                for root, dirs, files in os.walk(source_path):
                    for file_name in files:
                        if file_name.endswith('.java'):
                            file_path = os.path.join(root, file_name)
                            try:
                                with open(file_path, 'r', encoding='utf-8') as f:
                                    content = f.read()
                                    detected_features = _detect_features_from_content(content, file_name)
                                    features.extend(detected_features)
                            except Exception as e:
                                logger.warning(f"Error reading {file_path}: {e}")
            
            except Exception as e:
                logger.warning(f"Error extracting features from source: {e}")
            
            return features

        def _detect_features_from_class_name(class_name: str) -> List[Dict]:
            """Detect features based on class name patterns"""
            features = []
            
            for feature_type, patterns in agent.feature_patterns.items():
                for pattern in patterns:
                    if pattern.lower() in class_name.lower():
                        features.append({
                            'feature_id': f"{feature_type}_{class_name.lower()}",
                            'feature_type': feature_type,
                            'name': class_name,
                            'source': 'class_name_analysis',
                            'confidence': 'medium',
                            'original_data': {'class_name': class_name}
                        })
                        break  # Only add one feature per class
            
            return features

        def _detect_features_from_content(content: str, file_name: str) -> List[Dict]:
            """Detect features from source file content"""
            features = []
            
            for feature_type, patterns in agent.feature_patterns.items():
                for pattern in patterns:
                    if pattern in content:
                        features.append({
                            'feature_id': f"{feature_type}_{Path(file_name).stem.lower()}",
                            'feature_type': feature_type,
                            'name': f"{feature_type.title()} in {Path(file_name).stem}",
                            'source': 'content_analysis',
                            'confidence': 'high',
                            'original_data': {'file_name': file_name, 'detected_pattern': pattern}
                        })
                        break  # Only add one feature per type per file
            
            return features

        def _categorize_features(features: List[Dict]) -> Dict:
            """Categorize features by type"""
            categories = {}
            for feature in features:
                feature_type = feature.get('feature_type', 'unknown')
                if feature_type not in categories:
                    categories[feature_type] = []
                categories[feature_type].append(feature)
            return categories

        def _analyze_feature_complexity(features: List[Dict]) -> Dict:
            """Analyze complexity of identified features"""
            return {
                'total_features': len(features),
                'complexity_distribution': {'simple': 0, 'moderate': 0, 'complex': 0},
                'high_priority_features': [f for f in features if f.get('confidence') == 'high']
            }

        def _identify_conversion_challenges(features: List[Dict], categories: Dict) -> List[str]:
            """Identify potential conversion challenges"""
            challenges = []
            
            if 'dimensions' in categories:
                challenges.append('Custom dimensions require structural workarounds')
            
            if 'gui' in categories:
                challenges.append('Custom GUIs need alternative interfaces')
            
            if 'machinery' in categories:
                challenges.append('Complex machinery may lose functionality')
            
            return challenges

        def _generate_feature_summary(results: Dict) -> Dict:
            """Generate feature summary"""
            return {"summary": f"Identified {len(results.get('identified_features', []))} features"}

        try:
            # Handle both JSON string and direct file path inputs
            if isinstance(mod_data, str):
                try:
                    data = json.loads(mod_data)
                    # Check if CrewAI wrapped the parameter
                    if 'mod_data' in data:
                        mod_path = data['mod_data']
                        data.get('structure_analysis', {})
                        extraction_mode = data.get('extraction_mode', 'comprehensive')
                    else:
                        mod_path = data.get('mod_path', '')
                        data.get('structure_analysis', {})
                        extraction_mode = data.get('extraction_mode', 'comprehensive')
                except json.JSONDecodeError:
                    # If JSON parsing fails, treat as direct file path
                    mod_path = mod_data
                    data = {'mod_path': mod_path}
                    extraction_mode = 'comprehensive'
            else:
                # Handle dict or other object types
                data = mod_data if isinstance(mod_data, dict) else {'mod_path': str(mod_data)}
                # Check if CrewAI wrapped the parameter
                if 'mod_data' in data:
                    mod_path = data['mod_data']
                    data.get('structure_analysis', {})
                    extraction_mode = data.get('extraction_mode', 'comprehensive')
                else:
                    mod_path = data.get('mod_path', str(mod_data))
                    data.get('structure_analysis', {})
                    extraction_mode = data.get('extraction_mode', 'comprehensive')
            
            feature_results = {
                'identified_features': [],
                'feature_categories': {},
                'feature_complexity': {},
                'conversion_challenges': []
            }
            
            # Extract features from different sources
            if mod_path.endswith(('.jar', '.zip')):
                features = _extract_features_from_jar(mod_path, extraction_mode)
            else:
                features = _extract_features_from_source(mod_path, extraction_mode)
            
            # Categorize and analyze features
            categorized_features = _categorize_features(features)
            feature_results['identified_features'] = features
            feature_results['feature_categories'] = categorized_features
            
            # Assess feature complexity
            complexity_analysis = _analyze_feature_complexity(features)
            feature_results['feature_complexity'] = complexity_analysis
            
            # Identify conversion challenges
            challenges = _identify_conversion_challenges(features, categorized_features)
            feature_results['conversion_challenges'] = challenges
            
            response = {
                "success": True,
                "feature_results": feature_results,
                "feature_summary": _generate_feature_summary(feature_results)
            }
            
            logger.info(f"Identified {len(features)} features in: {mod_path}")
            return json.dumps(response)
            
        except Exception as e:
            error_response = {"success": False, "error": f"Failed to identify features: {str(e)}"}
            logger.error(f"Feature identification error: {e}")
            return json.dumps(error_response)

    @tool
    @staticmethod
    def analyze_dependencies_tool(mod_data: Union[str, Dict]) -> str:
        """
        Analyze mod dependencies.
        
        Args:
            mod_data: JSON string containing mod information
        
        Returns:
            JSON string with dependency analysis
        """
        JavaAnalyzerAgent.get_instance()

        def _analyze_direct_dependencies(metadata: Dict) -> List[Dict]:
            """Analyze direct dependencies"""
            return []  # Placeholder
    
        def _analyze_framework_dependencies(metadata: Dict) -> List[Dict]:
            """Analyze framework dependencies"""
            return []  # Placeholder
    
        def _assess_dependency_conversion_impact(direct: List, framework: List) -> Dict:
            """Assess conversion impact of dependencies"""
            return {"impact": "low"}  # Placeholder
    
        def _identify_compatibility_concerns(direct: List, framework: List) -> List[str]:
            """Identify compatibility concerns"""
            return []  # Placeholder
    
        def _generate_dependency_recommendations(results: Dict) -> List[str]:
            """Generate dependency recommendations"""
            return ["Review dependencies for Bedrock compatibility"]

        try:
            # Handle both JSON string and direct file path inputs
            if isinstance(mod_data, str):
                try:
                    data = json.loads(mod_data)
                    # Check if CrewAI wrapped the parameter
                    if 'mod_data' in data:
                        mod_metadata = data['mod_data'] if isinstance(data['mod_data'], dict) else {}
                        data.get('analysis_depth', 'standard')
                    else:
                        mod_metadata = data.get('mod_metadata', {})
                        data.get('analysis_depth', 'standard')
                except json.JSONDecodeError:
                    # If JSON parsing fails, treat as direct file path
                    mod_metadata = {}
                    data = {'mod_metadata': mod_metadata}
            else:
                # Handle dict or other object types
                data = mod_data if isinstance(mod_data, dict) else {'mod_metadata': {}}
                # Check if CrewAI wrapped the parameter
                if 'mod_data' in data:
                    mod_metadata = data['mod_data'] if isinstance(data['mod_data'], dict) else {}
                    data.get('analysis_depth', 'standard')
                else:
                    mod_metadata = data.get('mod_metadata', {})
                    data.get('analysis_depth', 'standard')
            
            dependency_results = {
                'direct_dependencies': [],
                'transitive_dependencies': [],
                'framework_dependencies': [],
                'conversion_impact': {},
                'compatibility_concerns': []
            }
            
            # Analyze direct dependencies
            direct_deps = _analyze_direct_dependencies(mod_metadata)
            dependency_results['direct_dependencies'] = direct_deps
            
            # Analyze framework dependencies
            framework_deps = _analyze_framework_dependencies(mod_metadata)
            dependency_results['framework_dependencies'] = framework_deps
            
            # Assess conversion impact
            impact_analysis = _assess_dependency_conversion_impact(direct_deps, framework_deps)
            dependency_results['conversion_impact'] = impact_analysis
            
            # Identify compatibility concerns
            concerns = _identify_compatibility_concerns(direct_deps, framework_deps)
            dependency_results['compatibility_concerns'] = concerns
            
            response = {
                "success": True,
                "dependency_analysis": dependency_results,
                "recommendations": _generate_dependency_recommendations(dependency_results)
            }
            
            logger.info(f"Analyzed dependencies: {len(direct_deps)} direct, {len(framework_deps)} framework")
            return json.dumps(response)
            
        except Exception as e:
            error_response = {"success": False, "error": f"Failed to analyze dependencies: {str(e)}"}
            logger.error(f"Dependency analysis error: {e}")
            return json.dumps(error_response)

    @tool
    @staticmethod
    def extract_assets_tool(mod_data: Union[str, Dict]) -> str:
        """
        Extract assets from the mod.
        
        Args:
            mod_data: JSON string containing mod file path
        
        Returns:
            JSON string with asset information
        """
        JavaAnalyzerAgent.get_instance()

        def _extract_assets_from_jar(jar_path: str, asset_types: List[str]) -> List[Dict]:
            """Extract assets from JAR"""
            assets = []
            try:
                with zipfile.ZipFile(jar_path, 'r') as jar:
                    file_list = jar.namelist()
                    
                    for file_path in file_list:
                        if '/textures/' in file_path and file_path.endswith(('.png', '.jpg', '.jpeg')):
                            assets.append({
                                'type': 'texture',
                                'path': file_path,
                                'name': Path(file_path).name,
                                'size': jar.getinfo(file_path).file_size
                            })
                        elif '/models/' in file_path and file_path.endswith(('.json', '.obj')):
                            assets.append({
                                'type': 'model',
                                'path': file_path,
                                'name': Path(file_path).name,
                                'size': jar.getinfo(file_path).file_size
                            })
                        elif '/sounds/' in file_path and file_path.endswith(('.ogg', '.wav')):
                            assets.append({
                                'type': 'sound',
                                'path': file_path,
                                'name': Path(file_path).name,
                                'size': jar.getinfo(file_path).file_size
                            })
            except Exception as e:
                logger.warning(f"Error extracting assets from JAR: {e}")
            
            return assets
    
        def _extract_assets_from_source(source_path: str, asset_types: List[str]) -> List[Dict]:
            """Extract assets from source"""
            assets = []
            try:
                for root, dirs, files in os.walk(source_path):
                    for file_name in files:
                        file_path = os.path.join(root, file_name)
                        rel_path = os.path.relpath(file_path, source_path)
                        
                        if '/textures/' in rel_path and file_name.endswith(('.png', '.jpg', '.jpeg')):
                            assets.append({
                                'type': 'texture',
                                'path': rel_path,
                                'name': file_name,
                                'size': os.path.getsize(file_path)
                            })
                        elif '/models/' in rel_path and file_name.endswith(('.json', '.obj')):
                            assets.append({
                                'type': 'model',
                                'path': rel_path,
                                'name': file_name,
                                'size': os.path.getsize(file_path)
                            })
                        elif '/sounds/' in rel_path and file_name.endswith(('.ogg', '.wav')):
                            assets.append({
                                'type': 'sound',
                                'path': rel_path,
                                'name': file_name,
                                'size': os.path.getsize(file_path)
                            })
            except Exception as e:
                logger.warning(f"Error extracting assets from source: {e}")
            
            return assets
    
        def _determine_asset_type(asset: Dict) -> str:
            """Determine asset type"""
            asset_type = asset.get('type', 'unknown')
            if asset_type in ['texture', 'model', 'sound']:
                return f"{asset_type}s"  # Convert to plural form
            return "other_assets"
    
        def _generate_asset_summary(assets: Dict) -> Dict:
            """Generate asset summary"""
            return {"summary": "Asset extraction completed"}
    
        def _generate_asset_conversion_notes(assets: Dict) -> List[str]:
            """Generate asset conversion notes"""
            return ["Assets ready for conversion analysis"]

        try:
            # Handle both JSON string and direct file path inputs
            if isinstance(mod_data, str):
                try:
                    data = json.loads(mod_data)
                    # Check if CrewAI wrapped the parameter
                    if 'mod_data' in data:
                        mod_path = data['mod_data']
                        asset_types = data.get('asset_types', ['textures', 'models', 'sounds'])
                    else:
                        mod_path = data.get('mod_path', '')
                        asset_types = data.get('asset_types', ['textures', 'models', 'sounds'])
                except json.JSONDecodeError:
                    # If JSON parsing fails, treat as direct file path
                    mod_path = mod_data
                    data = {'mod_path': mod_path}
                    asset_types = ['textures', 'models', 'sounds']
            else:
                # Handle dict or other object types
                data = mod_data if isinstance(mod_data, dict) else {'mod_path': str(mod_data)}
                # Check if CrewAI wrapped the parameter
                if 'mod_data' in data:
                    mod_path = data['mod_data']
                    asset_types = data.get('asset_types', ['textures', 'models', 'sounds'])
                else:
                    mod_path = data.get('mod_path', str(mod_data))
                    asset_types = data.get('asset_types', ['textures', 'models', 'sounds'])
            
            asset_results = {
                'textures': [],
                'models': [],
                'sounds': [],
                'other_assets': [],
                'asset_summary': {}
            }
            
            # Extract assets based on mod type
            if mod_path.endswith(('.jar', '.zip')):
                assets = _extract_assets_from_jar(mod_path, asset_types)
            else:
                assets = _extract_assets_from_source(mod_path, asset_types)
            
            # Categorize assets
            for asset in assets:
                asset_type = _determine_asset_type(asset)
                if asset_type in asset_results:
                    asset_results[asset_type].append(asset)
                else:
                    asset_results['other_assets'].append(asset)
            
            # Generate asset summary
            summary = _generate_asset_summary(asset_results)
            asset_results['asset_summary'] = summary
            
            response = {
                "success": True,
                "assets": asset_results,
                "conversion_notes": _generate_asset_conversion_notes(asset_results)
            }
            
            total_assets = sum(len(assets) for assets in asset_results.values() if isinstance(assets, list))
            logger.info(f"Extracted {total_assets} assets from: {mod_path}")
            return json.dumps(response)
            
        except Exception as e:
            error_response = {"success": False, "error": f"Failed to extract assets: {str(e)}"}
            logger.error(f"Asset extraction error: {e}")
            return json.dumps(error_response)
    
    def _generate_embeddings(self, result: dict) -> None:
        """Generate embeddings for the mod content to enable RAG retrieval"""
        try:
            # Check if embedding model is available
            if not self.embedding_generator.model:
                logger.warning("Embedding model not available, skipping embedding generation")
                result["embeddings_data"] = []
                return
            
            # Collect textual content for embedding generation
            embedding_texts = []
            
            # Add mod description and metadata
            mod_info = result.get("mod_info", {})
            if mod_info.get("description"):
                embedding_texts.append(f"Mod Description: {mod_info['description']}")
            
            # Add feature descriptions
            features = result.get("features", {})
            for feature_name, feature_data in features.items():
                if isinstance(feature_data, dict) and feature_data.get("description"):
                    embedding_texts.append(f"Feature {feature_name}: {feature_data['description']}")
            
            # Add key structural information
            if result.get("structure"):
                structure_info = f"Mod Structure: {json.dumps(result['structure'])}"
                embedding_texts.append(structure_info)
            
            # Store embedding data for later processing by the RAG system
            if embedding_texts:
                result["embeddings_data"] = [{
                    "text": text,
                    "type": "mod_analysis",
                    "mod_name": mod_info.get("name", "unknown")
                } for text in embedding_texts]
                
        except Exception as e:
            logger.warning(f"Failed to generate embeddings: {e}")
            result["embeddings_data"] = []<|MERGE_RESOLUTION|>--- conflicted
+++ resolved
@@ -4,12 +4,8 @@
 
 import logging
 import json
-<<<<<<< HEAD
 import re
-from typing import List, Dict
-=======
 from typing import List, Dict, Union
->>>>>>> 13f031ad
 from crewai.tools import tool
 from src.models.smart_assumptions import (
     SmartAssumptionEngine,
