# Core Framework
fastapi==0.104.1
uvicorn[standard]==0.24.0
pydantic==2.5.0
pydantic-settings==2.1.0

# File handling
python-multipart==0.0.6
tomli==2.0.1  # TOML parsing for Python <3.11

# HTTP Client for file downloads
httpx==0.25.2

# Testing
pytest==7.4.3
pytest-asyncio==0.21.1
<<<<<<< HEAD
=======
pytest-cov==4.0.0
httpx==0.25.2
>>>>>>> 5329f476

# Code Quality
ruff==0.1.6
black==23.11.0

# Utilities
python-dotenv==1.0.0<|MERGE_RESOLUTION|>--- conflicted
+++ resolved
@@ -14,11 +14,7 @@
 # Testing
 pytest==7.4.3
 pytest-asyncio==0.21.1
-<<<<<<< HEAD
-=======
 pytest-cov==4.0.0
-httpx==0.25.2
->>>>>>> 5329f476
 
 # Code Quality
 ruff==0.1.6
