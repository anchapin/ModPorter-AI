from fastapi import FastAPI, HTTPException, UploadFile, File, BackgroundTasks, Path
from fastapi.middleware.cors import CORSMiddleware
<<<<<<< HEAD
from pydantic import BaseModel
from typing import List, Optional
=======
from fastapi.responses import FileResponse
from pydantic import BaseModel, Field
from typing import List, Optional, Dict
from datetime import datetime
>>>>>>> 5329f476
import uvicorn
import os
import uuid
import asyncio # Added for simulated AI conversion
from dotenv import load_dotenv

load_dotenv()

TEMP_UPLOADS_DIR = "temp_uploads"
CONVERSION_OUTPUTS_DIR = "conversion_outputs" # Added
MAX_UPLOAD_SIZE = 100 * 1024 * 1024  # 100 MB

# In-memory database for conversion jobs (type annotation added after class definition)
conversion_jobs_db: Dict[str, 'ConversionJob'] = {}

# FastAPI app with OpenAPI configuration
app = FastAPI(
    title="ModPorter AI Backend",
    description="AI-powered tool for converting Minecraft Java Edition mods to Bedrock Edition add-ons",
    version="1.0.0",
    contact={
        "name": "ModPorter AI Team",
        "url": "https://github.com/anchapin/ModPorter-AI",
        "email": "support@modporter-ai.com",
    },
    license_info={
        "name": "MIT License",
        "url": "https://opensource.org/licenses/MIT",
    },
    openapi_tags=[
        {
            "name": "conversion",
            "description": "Mod conversion operations",
        },
        {
            "name": "files",
            "description": "File upload and management",
        },
        {
            "name": "health",
            "description": "Health check endpoints",
        },
    ]
)

# CORS middleware
app.add_middleware(
    CORSMiddleware,
    allow_origins=os.getenv("ALLOWED_ORIGINS", "http://localhost:3000").split(","),
    allow_credentials=True,
    allow_methods=["*"],
    allow_headers=["*"],
)

# Pydantic models for API documentation
class ConversionRequest(BaseModel):
    """Request model for mod conversion"""
    file_id: str = Field(..., min_length=1, description="Unique identifier of the uploaded file.")
    original_filename: str = Field(..., min_length=1, description="Original name of the uploaded file.")
    target_version: str = Field(default="1.20.0", description="Target Minecraft version for the conversion.")
    options: Optional[dict] = Field(default=None, description="Optional conversion settings.")

class UploadResponse(BaseModel):
    """Response model for file upload"""
    file_id: str = Field(..., description="Unique identifier assigned to the uploaded file.")
    original_filename: str = Field(..., description="The original name of the uploaded file.")
    saved_filename: str = Field(..., description="The name under which the file is saved on the server (job_id + extension).")
    size: int = Field(..., description="Size of the uploaded file in bytes.")
    content_type: Optional[str] = Field(default=None, description="Detected content type of the uploaded file.")
    message: str = Field(..., description="Status message confirming the upload.")

class ConversionResponse(BaseModel):
    """Response model for mod conversion"""
    job_id: str
    status: str
    message: str
    estimated_time: Optional[int] = None

class ConversionStatus(BaseModel):
    """Status model for conversion job"""
    job_id: str
    status: str
    progress: int
    message: str
    result_url: Optional[str] = None
    error: Optional[str] = None

class ConversionJob(BaseModel):
    """Detailed model for a conversion job"""
    job_id: str
    file_id: str
    original_filename: str
    status: str
    progress: int
    target_version: str
    options: Optional[dict] = None
    result_url: Optional[str] = None
    error_message: Optional[str] = None
    created_at: datetime
    updated_at: datetime

class HealthResponse(BaseModel):
    """Health check response model"""
    status: str
    version: str
    timestamp: str

# Health check endpoint
@app.get("/health", response_model=HealthResponse, tags=["health"])
async def health_check():
    """Check the health status of the API"""
    return HealthResponse(
        status="healthy",
        version="1.0.0",
        timestamp=datetime.utcnow().isoformat()
    )

# File upload endpoint
@app.post("/api/upload", response_model=UploadResponse, tags=["files"])
async def upload_file(file: UploadFile = File(...)):
    """
    Upload a mod file (.jar, .zip, .mcaddon) for conversion.

    - Validates file type and size (max 100MB).
    - Saves the file to a temporary location.
    - Returns a unique file identifier and other file details.
    """
    if not file.filename:
        raise HTTPException(status_code=400, detail="No file provided")

    # Create temporary uploads directory if it doesn't exist
    os.makedirs(TEMP_UPLOADS_DIR, exist_ok=True)

    # Note: file.size is not always available in FastAPI UploadFile
    # We'll validate size during the actual file reading process

    # Validate file type
    allowed_extensions = ['.jar', '.zip', '.mcaddon']
    original_filename = file.filename
    file_ext = os.path.splitext(original_filename)[1].lower()
    if file_ext not in allowed_extensions:
        raise HTTPException(
            status_code=400,
            detail=f"File type {file_ext} not supported. Allowed: {', '.join(allowed_extensions)}"
        )

    # Generate unique file identifier
    file_id = str(uuid.uuid4())
    filename = f"{file_id}{file_ext}"
    file_path = os.path.join(TEMP_UPLOADS_DIR, filename)

    # Save the uploaded file
    try:
        real_file_size = 0
        with open(file_path, "wb") as buffer:
            for chunk in file.file:
                real_file_size += len(chunk)
                if real_file_size > MAX_UPLOAD_SIZE:
                    raise HTTPException(
                        status_code=413,
                        detail=f"File size exceeds the limit of {MAX_UPLOAD_SIZE // (1024 * 1024)}MB"
                    )
                buffer.write(chunk)
    except Exception as e:
        # Log the error for debugging
        print(f"Error saving file: {e}")
        raise HTTPException(status_code=500, detail="Could not save file")
    finally:
        file.file.close()
    
    return UploadResponse(
        file_id=file_id,
        original_filename=original_filename,
        saved_filename=filename, # The name with job_id and extension
        size=real_file_size,  # Use the actual size we read
        content_type=file.content_type,
        message=f"File '{original_filename}' saved successfully as '{filename}'"
    )

# Simulated AI Conversion Engine
async def simulate_ai_conversion(job_id: str = Path(..., description="ID of the job to simulate AI conversion for.")):
    """
    Internal simulation of the AI conversion process.
    This function is run as a background task and is not a user-facing endpoint.
    It updates job status, progress, and creates a mock output file.
    """
    print(f"Starting AI simulation for job_id: {job_id}")
    job = conversion_jobs_db.get(job_id)
    if not job:
        print(f"Error: Job {job_id} not found for AI simulation.")
        return

    try:
        # Stage 1: Preprocessing -> Processing
        await asyncio.sleep(10) # Simulate work
        if job.status == "cancelled":
            print(f"Job {job_id} was cancelled. Stopping AI simulation.")
            return
        job.status = "processing"
        job.progress = 25
        job.updated_at = datetime.utcnow()
        conversion_jobs_db[job_id] = job
        print(f"Job {job_id}: Status updated to {job.status}, Progress: {job.progress}%")

        # Stage 2: Processing -> Postprocessing
        await asyncio.sleep(15) # Simulate more work
        if job.status == "cancelled":
            print(f"Job {job_id} was cancelled. Stopping AI simulation.")
            return
        job.status = "postprocessing"
        job.progress = 75
        job.updated_at = datetime.utcnow()
        conversion_jobs_db[job_id] = job
        print(f"Job {job_id}: Status updated to {job.status}, Progress: {job.progress}%")

        # Stage 3: Postprocessing -> Completed
        await asyncio.sleep(10) # Simulate final work
        if job.status == "cancelled":
            print(f"Job {job_id} was cancelled. Stopping AI simulation.")
            return

        job.status = "completed"
        job.progress = 100
        job.updated_at = datetime.utcnow()

        # Create mock output file
        os.makedirs(CONVERSION_OUTPUTS_DIR, exist_ok=True)
        # Use job_id for the actual stored filename to ensure uniqueness
        mock_output_filename_internal = f"{job.job_id}_converted.zip"
        mock_output_filepath = os.path.join(CONVERSION_OUTPUTS_DIR, mock_output_filename_internal)

        try:
            with open(mock_output_filepath, "w") as f:
                f.write(f"This is a mock converted file for job {job.job_id}.\n")
                f.write(f"Original filename: {job.original_filename}\n")

            job.result_url = f"/api/download/{job.job_id}" # This URL is for the API endpoint
            print(f"Job {job_id}: AI Conversion COMPLETED. Output file: {mock_output_filepath}, Result URL: {job.result_url}")
        except IOError as e:
            print(f"Error creating mock output file for job {job_id}: {e}")
            job.status = "failed"
            job.error_message = f"Failed to create output file: {e}"
            job.result_url = None # Ensure no result URL if file creation failed

        conversion_jobs_db[job_id] = job

    except Exception as e:
        print(f"Error during AI simulation for job {job_id}: {e}")
        if job: # Check if job is still accessible
            job.status = "failed"
            job.error_message = str(e)
            job.updated_at = datetime.utcnow()
            conversion_jobs_db[job_id] = job
            print(f"Job {job_id}: Status updated to FAILED due to error.")


# Conversion endpoints
@app.post("/api/convert", response_model=ConversionResponse, tags=["conversion"])
async def start_conversion(request: ConversionRequest, background_tasks: BackgroundTasks):
    """
    Start a new mod conversion job.

    This endpoint initiates an asynchronous conversion process for a previously uploaded file.
    The `file_id` from the file upload response must be provided.
    The job is queued, and its status can be tracked using the GET /api/convert/{job_id} endpoint.
    """
    job_id = uuid.uuid4().hex
    now = datetime.utcnow()

    # TODO: Validate if file_id from request.file_id actually exists
    # For now, we assume file_id is valid and original_filename is provided

    new_job = ConversionJob(
        job_id=job_id,
        file_id=request.file_id,
        original_filename=request.original_filename,
        status="queued", # Initial status
        progress=0,
        target_version=request.target_version,
        options=request.options,
        created_at=now,
        updated_at=now
    )
    conversion_jobs_db[job_id] = new_job

    # Immediately update status to preprocessing and trigger background task
    new_job.status = "preprocessing"
    new_job.updated_at = datetime.utcnow()
    conversion_jobs_db[job_id] = new_job # Save update

    print(f"Job {new_job.job_id}: Queued. Starting simulated AI conversion in background.")
    background_tasks.add_task(simulate_ai_conversion, new_job.job_id)

    return ConversionResponse(
        job_id=new_job.job_id,
        status=new_job.status, # Return "preprocessing" status
        message="Conversion job started and is now preprocessing.",
        estimated_time=35 # Rough total simulation time (10+15+10)
    )

@app.get("/api/convert/{job_id}", response_model=ConversionStatus, tags=["conversion"])
async def get_conversion_status(job_id: str = Path(..., pattern="^[a-f0-9]{32}$", description="Unique identifier for the conversion job (32-character hex UUID).")):
    """
    Get the current status of a specific conversion job.

    Returns information about the job's progress, current status, and any results or errors.
    """
    job = conversion_jobs_db.get(job_id)
    if not job:
        raise HTTPException(status_code=404, detail=f"Conversion job with ID '{job_id}' not found.")

    # Construct a descriptive message based on job status
    descriptive_message = ""
    if job.status == "queued":
        descriptive_message = "Job is queued and waiting to start."
    elif job.status == "preprocessing":
        descriptive_message = "Preprocessing uploaded file."
    elif job.status == "processing":
        descriptive_message = f"AI conversion in progress ({job.progress}%)."
    elif job.status == "postprocessing":
        descriptive_message = "Finalizing conversion results."
    elif job.status == "completed":
        descriptive_message = "Conversion completed successfully."
    elif job.status == "failed":
        descriptive_message = f"Conversion failed: {job.error_message}" if job.error_message else "Conversion failed."
    elif job.status == "cancelled":
        descriptive_message = "Job was cancelled by the user."
    else:
        descriptive_message = f"Job status: {job.status}." # Fallback for any other status

    return ConversionStatus(
        job_id=job.job_id,
        status=job.status,
        progress=job.progress,
        message=descriptive_message,
        result_url=job.result_url,
        error=job.error_message
    )

@app.get("/api/convert", response_model=List[ConversionStatus], tags=["conversion"])
async def list_conversions():
    """
    List all current and past conversion jobs.

    Returns a list of status objects for all jobs known to the system.
    """
    statuses = []
    for job in conversion_jobs_db.values():
        message = job.error_message if job.status == "failed" else f"Job status: {job.status}"
        statuses.append(ConversionStatus(
            job_id=job.job_id,
            status=job.status,
            progress=job.progress,
            message=message,
            result_url=job.result_url,
            error=job.error_message
        ))
    return statuses

@app.delete("/api/convert/{job_id}", tags=["conversion"])
async def cancel_conversion(job_id: str = Path(..., pattern="^[a-f0-9]{32}$", description="Unique identifier for the conversion job to be cancelled (32-character hex UUID).")):
    """
    Cancel an ongoing conversion job.

    If the job is found and is in a cancellable state, its status will be set to "cancelled".
    This may not immediately stop all processing if the simulation is in a sleep state,
    but it will prevent further stages from running once the current sleep/task completes.
    """
    job = conversion_jobs_db.get(job_id)
    if not job:
        raise HTTPException(status_code=404, detail=f"Conversion job with ID '{job_id}' not found.")

    if job.status == "cancelled":
        return {"message": f"Conversion job {job_id} is already cancelled."}

    job.status = "cancelled"
    job.updated_at = datetime.utcnow()
    job.progress = 0 # Or keep progress as is, depending on desired behavior
    # Potentially clear result_url or error_message if needed
    # job.result_url = None
    # job.error_message = "Job was cancelled by user."

    conversion_jobs_db[job_id] = job # Update the job in the db

    return {"message": f"Conversion job {job_id} has been cancelled."}

# Download endpoint
@app.get("/api/download/{job_id}", tags=["files"])
async def download_converted_mod(job_id: str = Path(..., pattern="^[a-f0-9]{32}$", description="Unique identifier for the conversion job whose output is to be downloaded (32-character hex UUID).")):
    """
    Download the converted mod file.

    This endpoint allows downloading the output of a successfully completed conversion job.
    The job must have a status of "completed" and a valid result file available.
    """
    job = conversion_jobs_db.get(job_id)

    if not job:
        raise HTTPException(status_code=404, detail=f"Conversion job with ID '{job_id}' not found.")

    if job.status != "completed":
        raise HTTPException(status_code=400, detail=f"Job '{job_id}' is not yet completed. Current status: {job.status}.")

    if not job.result_url: # Should be set if status is completed and file was made
        print(f"Error: Job {job_id} (status: {job.status}) has no result_url. Download cannot proceed.")
        # This indicates an internal inconsistency if the job is 'completed'.
        raise HTTPException(status_code=404, detail=f"Result for job '{job_id}' not available or URL is missing.")

    # Construct the path to the mock output file
    # The actual filename stored on server uses job_id for uniqueness
    internal_filename = f"{job.job_id}_converted.zip"
    file_path = os.path.join(CONVERSION_OUTPUTS_DIR, internal_filename)

    if not os.path.exists(file_path):
        print(f"Error: Converted file not found at path: {file_path} for job {job_id}")
        # This case might indicate an issue post-completion or if the file was manually removed.
        raise HTTPException(status_code=404, detail="Converted file not found on server.")

    # Determine a user-friendly download filename
    original_filename_base = os.path.splitext(job.original_filename)[0]
    download_filename = f"{original_filename_base}_converted.zip"

    return FileResponse(
        path=file_path,
        media_type='application/zip',
        filename=download_filename
    )

if __name__ == "__main__":
    uvicorn.run(
        "main:app",
        host=os.getenv("HOST", "0.0.0.0"),
        port=int(os.getenv("PORT", 8000)),
        reload=os.getenv("RELOAD", "true").lower() == "true"
    )<|MERGE_RESOLUTION|>--- conflicted
+++ resolved
@@ -1,14 +1,9 @@
 from fastapi import FastAPI, HTTPException, UploadFile, File, BackgroundTasks, Path
 from fastapi.middleware.cors import CORSMiddleware
-<<<<<<< HEAD
-from pydantic import BaseModel
-from typing import List, Optional
-=======
 from fastapi.responses import FileResponse
 from pydantic import BaseModel, Field
 from typing import List, Optional, Dict
 from datetime import datetime
->>>>>>> 5329f476
 import uvicorn
 import os
 import uuid
