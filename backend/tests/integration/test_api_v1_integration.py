"""
Integration tests for the ModPorter AI Backend API v1 endpoints.

These tests verify the new /api/v1/* endpoints including file upload,
conversion processing, status tracking, and error handling.
"""

import io
import time
<<<<<<< HEAD
from src.services.report_generator import (
    MOCK_CONVERSION_RESULT_SUCCESS,
    MOCK_CONVERSION_RESULT_FAILURE,
)
=======
from src.services.report_generator import MOCK_CONVERSION_RESULT_SUCCESS, MOCK_CONVERSION_RESULT_FAILURE
>>>>>>> bfe543e2

# Test client will be provided by fixture


class TestV1HealthIntegration:
    """Integration tests for v1 health check endpoint."""

    def test_v1_health_endpoint_responds(self, client):
        """Test that v1 health endpoint responds correctly."""
        response = client.get("/api/v1/health")
        assert response.status_code == 200

        data = response.json()
        assert data["status"] == "healthy"
        assert "version" in data
        # Message from old /api/v1/health specific endpoint is removed
        assert "message" not in data


class TestV1ConversionIntegration:
    """Integration tests for v1 conversion workflow with file upload."""

    def test_v1_convert_with_jar_upload(self, client):
        """Test v1 conversion endpoint with JAR file upload."""
        jar_content = b"PK\x03\x04\x14\x00\x00\x00\x08\x00"

        # Step A: Upload file
        upload_response = client.post(
            "/api/v1/upload",
            files={
                "file": (
                    "test.jar",
                    io.BytesIO(jar_content),
                    "application/java-archive",
                )
            },
        )
        assert upload_response.status_code == 200
        upload_data = upload_response.json()
        file_id = upload_data["file_id"]
        original_filename = upload_data["original_filename"]

        # Step B: Start conversion
        conversion_payload = {
            "file_id": file_id,
            "original_filename": original_filename,
            "target_version": "1.20.0",
            "options": {"smartAssumptions": True, "includeDependencies": False},
        }
        response = client.post("/api/v1/convert", json=conversion_payload)
        assert response.status_code == 200
        data = response.json()

        assert "job_id" in data
        assert data["status"] == "queued"
        assert "message" in data
        assert "estimated_time" in data

    def test_v1_convert_with_zip_upload(self, client):
        """Test v1 conversion endpoint with ZIP file upload."""
        zip_content = b"PK\x03\x04\x14\x00\x00\x00\x08\x00"

        upload_response = client.post(
            "/api/v1/upload",
            files={"file": ("test.zip", io.BytesIO(zip_content), "application/zip")},
        )
        assert upload_response.status_code == 200
        upload_data = upload_response.json()
        file_id = upload_data["file_id"]
        original_filename = upload_data["original_filename"]

        conversion_payload = {
            "file_id": file_id,
            "original_filename": original_filename,
            "target_version": "1.19.0",
            "options": {
                "smartAssumptions": False,
                "includeDependencies": True,
                "modUrl": "https://example.com/mod",
            },
        }
        response = client.post("/api/v1/convert", json=conversion_payload)
        assert response.status_code == 200
        data = response.json()

        assert "job_id" in data
        assert data["status"] == "queued"

    def test_v1_convert_with_mcaddon_upload(self, client):
        """Test v1 conversion endpoint with MCADDON file upload."""
        mcaddon_content = b"PK\x03\x04\x14\x00\x00\x00\x08\x00"

        upload_response = client.post(
            "/api/v1/upload",
            files={
                "file": (
                    "test.mcaddon",
                    io.BytesIO(mcaddon_content),
                    "application/octet-stream",
                )
            },  # common type for mcaddon
        )
        assert upload_response.status_code == 200
        upload_data = upload_response.json()
        file_id = upload_data["file_id"]
        original_filename = upload_data["original_filename"]

        conversion_payload = {
            "file_id": file_id,
            "original_filename": original_filename,
            "options": {"smartAssumptions": True, "includeDependencies": False},
        }
        response = client.post("/api/v1/convert", json=conversion_payload)
        assert response.status_code == 200
        data = response.json()

        assert "job_id" in data
        assert data["status"] == "queued"

    def test_v1_upload_invalid_file_type(
        self, client
    ):  # Renamed from test_v1_convert_invalid_file_type
        """Test v1 upload endpoint with invalid file type."""
        text_content = b"This is not a valid mod file"

        response = client.post(
            "/api/v1/upload",  # Changed to /upload
            files={"file": ("test.txt", io.BytesIO(text_content), "text/plain")},
        )
        assert response.status_code == 415
        data = response.json()
        assert "detail" in data
        assert "invalid file type" in data["detail"]

    def test_v1_convert_missing_file_id(
        self, client
    ):  # Renamed from test_v1_convert_no_file
        """Test v1 conversion endpoint with missing file_id in JSON payload."""
        conversion_payload = {
            # "file_id": "some-id", # Missing
            "original_filename": "test.jar",
            "options": {"smartAssumptions": True, "includeDependencies": False},
        }
        response = client.post("/api/v1/convert", json=conversion_payload)
        assert response.status_code == 422  # Expect 422 due to Pydantic validation

    def test_v1_upload_large_file(
        self, client
    ):  # Renamed from test_v1_convert_large_file
        """Test v1 upload endpoint with oversized file."""
        # Create a large file that has proper JAR header so it passes MIME type check
        # Use 501 MB to exceed the 500 MB limit
        jar_header = b"PK\x03\x04\x14\x00\x00\x00\x08\x00"
        large_content = jar_header + b"X" * (
            501 * 1024 * 1024 - len(jar_header)
        )  # 501 MB

        response = client.post(
            "/api/v1/upload",  # Changed to /upload
            files={
                "file": (
                    "large.jar",
                    io.BytesIO(large_content),
                    "application/java-archive",
                )
            },
        )
        assert response.status_code == 413
        data = response.json()
        assert "detail" in data
        assert "exceeds the maximum allowed size" in data["detail"]


class TestV1StatusIntegration:
    """Integration tests for v1 status endpoints."""

    def test_v1_check_conversion_status(self, client):
        """Test checking conversion status via v1 endpoint."""
        jar_content = b"PK\x03\x04\x14\x00\x00\x00\x08\x00"

        upload_response = client.post(
            "/api/v1/upload",
            files={
                "file": (
                    "test.jar",
                    io.BytesIO(jar_content),
                    "application/java-archive",
                )
            },
        )
        assert upload_response.status_code == 200
        upload_data = upload_response.json()
        file_id = upload_data["file_id"]
        original_filename = upload_data["original_filename"]

        conversion_payload = {
            "file_id": file_id,
            "original_filename": original_filename,
            "options": {"smartAssumptions": True, "includeDependencies": False},
        }
        conversion_response = client.post("/api/v1/convert", json=conversion_payload)
        assert conversion_response.status_code == 200
        job_id = conversion_response.json()["job_id"]

        # Check status using v1 endpoint
        status_response = client.get(f"/api/v1/convert/{job_id}/status")

        assert status_response.status_code == 200
        status_data = status_response.json()

        # Verify status response structure
        assert "job_id" in status_data
        assert "status" in status_data
        assert "progress" in status_data
        assert "message" in status_data
        assert "created_at" in status_data
        assert status_data["job_id"] == job_id
        assert status_data["status"] in ["queued", "processing", "completed", "failed"]
        assert isinstance(status_data["progress"], int)
        assert 0 <= status_data["progress"] <= 100

    def test_v1_check_status_nonexistent_job(self, client):
        """Test checking status of non-existent job via v1 endpoint."""
        fake_job_id = "12345678-1234-1234-1234-123456789012"

        response = client.get(f"/api/v1/convert/{fake_job_id}/status")

        assert response.status_code == 404
        data = response.json()
        assert "detail" in data

    def test_v1_check_status_invalid_job_id_format(self, client):
        """Test checking status with invalid job ID format."""
        invalid_job_id = "invalid-job-id"

        response = client.get(f"/api/v1/convert/{invalid_job_id}/status")

        # Should return validation error for invalid UUID format
        assert response.status_code == 422


class TestV1DownloadIntegration:
    """Integration tests for v1 download endpoints."""

    def test_v1_download_converted_mod(self, client):
        """Test downloading converted mod via v1 endpoint."""
        jar_content = b"PK\x03\x04\x14\x00\x00\x00\x08\x00"

        upload_response = client.post(
            "/api/v1/upload",
            files={
                "file": (
                    "test.jar",
                    io.BytesIO(jar_content),
                    "application/java-archive",
                )
            },
        )
        assert upload_response.status_code == 200
        upload_data = upload_response.json()
        file_id = upload_data["file_id"]
        original_filename = upload_data["original_filename"]

        conversion_payload = {
            "file_id": file_id,
            "original_filename": original_filename,
            "options": {"smartAssumptions": True, "includeDependencies": False},
        }
        conversion_response = client.post("/api/v1/convert", json=conversion_payload)
        assert conversion_response.status_code == 200
        job_id = conversion_response.json()["job_id"]

        # Wait for completion or check download immediately
        download_response = client.get(f"/api/v1/convert/{job_id}/download")

        # Should either return file or indicate job not completed
        assert download_response.status_code in [200, 400, 404]

        if download_response.status_code == 200:
            # Verify file download headers
            assert "application" in download_response.headers.get("content-type", "")
        elif download_response.status_code == 400:
            # Job not yet completed
            data = download_response.json()
            assert "detail" in data

    def test_v1_download_nonexistent_job(self, client):
        """Test downloading from non-existent job via v1 endpoint."""
        fake_job_id = "12345678-1234-1234-1234-123456789012"

        response = client.get(f"/api/v1/convert/{fake_job_id}/download")

        assert response.status_code == 404
        data = response.json()
        assert "detail" in data


class TestV1ErrorHandlingIntegration:
    """Integration tests for v1 error handling and edge cases."""

    def test_v1_database_unavailable_simulation(self, client):
        """Test behavior when database is unavailable."""
        # This test would require mocking database failures
        # For now, we'll test the normal flow and assume proper error handling
        pass

    def test_v1_redis_unavailable_simulation(self, client):
        """Test behavior when Redis is unavailable."""
        # This test would require mocking Redis failures
        # For now, we'll test the normal flow and assume proper error handling
        pass

    def test_v1_concurrent_requests(self, client):
        """Test handling of concurrent conversion requests."""
        jar_content = b"PK\x03\x04\x14\x00\x00\x00\x08\x00"

        upload_responses_data = []
        for i in range(3):
            upload_response = client.post(
                "/api/v1/upload",
                files={
                    "file": (
                        f"test_concurrent_{i}.jar",
                        io.BytesIO(jar_content),
                        "application/java-archive",
                    )
                },
            )
            assert upload_response.status_code == 200
            upload_responses_data.append(upload_response.json())

        conversion_responses = []
        for upload_data in upload_responses_data:
            conversion_payload = {
                "file_id": upload_data["file_id"],
                "original_filename": upload_data["original_filename"],
                "options": {"smartAssumptions": True, "includeDependencies": False},
            }
            response = client.post("/api/v1/convert", json=conversion_payload)
            conversion_responses.append(response)

        for response in conversion_responses:
            assert response.status_code == 200
            data = response.json()
            assert "job_id" in data
            assert data["status"] == "queued"

        job_ids = [response.json()["job_id"] for response in conversion_responses]
        assert len(set(job_ids)) == len(job_ids)


class TestV1FullWorkflowIntegration:
    """End-to-end integration tests for v1 API."""

    def test_v1_complete_conversion_workflow(self, client):
        """Test the complete v1 workflow from upload to result."""
        # Step 1: Upload file
        jar_content = b"PK\x03\x04\x14\x00\x00\x00\x08\x00"
        upload_response = client.post(
            "/api/v1/upload",
            files={
                "file": (
                    "workflow_test.jar",
                    io.BytesIO(jar_content),
                    "application/java-archive",
                )
            },
        )
        assert upload_response.status_code == 200
        upload_data = upload_response.json()
        file_id = upload_data["file_id"]
        original_filename = upload_data["original_filename"]

        # Step 2: Start conversion
        conversion_payload = {
            "file_id": file_id,
            "original_filename": original_filename,
            "options": {
                "smartAssumptions": True,
                "includeDependencies": False,
            },
            "target_version": "1.20.0",
        }
        conversion_response = client.post("/api/v1/convert", json=conversion_payload)
        assert conversion_response.status_code == 200
        job_id = conversion_response.json()["job_id"]

        # Step 3: Monitor status (check multiple times)
        max_attempts = 10
        final_status = None

        for attempt in range(max_attempts):
            status_response = client.get(f"/api/v1/convert/{job_id}/status")
            assert status_response.status_code == 200

            status_data = status_response.json()
            final_status = status_data["status"]

            # Verify progress is reasonable
            assert 0 <= status_data["progress"] <= 100

            if final_status in ["completed", "failed"]:
                break

            time.sleep(1)  # Wait before next check

        # Step 3: Verify final status is valid
        assert final_status in ["queued", "processing", "completed", "failed"]

        # Step 4: If completed, try to download
        if final_status == "completed":
            download_response = client.get(f"/api/v1/convert/{job_id}/download")
            assert download_response.status_code in [
                200,
                404,
            ]  # File might not exist yet in mock

    def test_v1_workflow_with_all_options(self, client):
        """Test v1 workflow with all conversion options."""
        jar_content = b"PK\x03\x04\x14\x00\x00\x00\x08\x00"
        jar_file = io.BytesIO(jar_content)

        # Step 1: Upload the file
        upload_response = client.post(
            "/api/v1/upload",
            files={"file": ("full_options.jar", jar_file, "application/java-archive")},
        )
        assert upload_response.status_code == 200
        upload_data = upload_response.json()

        # Step 2: Start conversion with all options
        conversion_response = client.post(
            "/api/v1/convert",
            json={
                "file_id": upload_data["file_id"],
                "original_filename": upload_data["original_filename"],
                "target_version": "1.19.4",
                "options": {
                    "smartAssumptions": False,
                    "includeDependencies": True,
                    "modUrl": "https://example.com/mod-info",
                },
            },
        )

        assert conversion_response.status_code == 200
        data = conversion_response.json()

        assert "job_id" in data
        assert data["status"] == "queued"

        # Verify we can check status
        job_id = data["job_id"]
        status_response = client.get(f"/api/v1/convert/{job_id}/status")
        assert status_response.status_code == 200


# Imports for Report API tests (ensure these are at the top if not already)
# from fastapi.testclient import TestClient # Already imported via pytest
# from src.main import app # Already imported via pytest

# Module-level client for report tests, if not using pytest fixtures for all tests
# client = TestClient(app) # Pytest client fixture is generally preferred


class TestReportAPIEndpoints:
    """Integration tests for the V1 Report API endpoints."""

    def test_get_interactive_report_success(
        self, client
    ):  # client fixture from conftest.py or global
        job_id = MOCK_CONVERSION_RESULT_SUCCESS["job_id"]  # "job_123_success"
        response = client.get(f"/api/v1/jobs/{job_id}/report")
        assert response.status_code == 200
        report_data = response.json()
        assert report_data["job_id"] == job_id
        assert (
            report_data["summary"]["overall_success_rate"]
            == MOCK_CONVERSION_RESULT_SUCCESS["overall_success_rate"]
        )
        assert "feature_analysis" in report_data
        assert "smart_assumptions_report" in report_data
        assert "developer_log" in report_data

    def test_get_interactive_report_failure(self, client):
        job_id = MOCK_CONVERSION_RESULT_FAILURE["job_id"]  # "job_456_failure"
        response = client.get(f"/api/v1/jobs/{job_id}/report")
        assert response.status_code == 200
        report_data = response.json()
        assert report_data["job_id"] == job_id
        assert (
            report_data["summary"]["overall_success_rate"]
            == MOCK_CONVERSION_RESULT_FAILURE["overall_success_rate"]
        )
        assert len(report_data["failed_mods"]) > 0

    def test_get_interactive_report_generic_success(self, client):
        response = client.get("/api/v1/jobs/some-random-job-id-success/report")
        assert response.status_code == 200
        report_data = response.json()
        assert (
            report_data["summary"]["overall_success_rate"]
            == MOCK_CONVERSION_RESULT_SUCCESS["overall_success_rate"]
        )

    def test_get_interactive_report_not_found(self, client):
        response = client.get("/api/v1/jobs/unknown_job_id_123/report")
        assert response.status_code == 404
        assert "not found" in response.json()["detail"].lower()

    def test_get_prd_style_report_success(self, client):
        job_id = MOCK_CONVERSION_RESULT_SUCCESS["job_id"]
        response = client.get(f"/api/v1/jobs/{job_id}/report/prd")
        assert response.status_code == 200
        report_data = response.json()
        assert (
            report_data["summary"]["overall_success_rate"]
            == MOCK_CONVERSION_RESULT_SUCCESS["overall_success_rate"]
        )
        assert "smart_assumptions" in report_data
        assert isinstance(report_data["smart_assumptions"], list)

    def test_get_prd_style_report_failure(self, client):
        job_id = MOCK_CONVERSION_RESULT_FAILURE["job_id"]
        response = client.get(f"/api/v1/jobs/{job_id}/report/prd")
        assert response.status_code == 200
        report_data = response.json()
        assert (
            report_data["summary"]["overall_success_rate"]
            == MOCK_CONVERSION_RESULT_FAILURE["overall_success_rate"]
        )

    def test_get_prd_style_report_not_found(self, client):
        response = client.get("/api/v1/jobs/unknown_job_id_456/report/prd")
        assert response.status_code == 404<|MERGE_RESOLUTION|>--- conflicted
+++ resolved
@@ -7,14 +7,7 @@
 
 import io
 import time
-<<<<<<< HEAD
-from src.services.report_generator import (
-    MOCK_CONVERSION_RESULT_SUCCESS,
-    MOCK_CONVERSION_RESULT_FAILURE,
-)
-=======
 from src.services.report_generator import MOCK_CONVERSION_RESULT_SUCCESS, MOCK_CONVERSION_RESULT_FAILURE
->>>>>>> bfe543e2
 
 # Test client will be provided by fixture
 
