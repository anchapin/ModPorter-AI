--- conflicted
+++ resolved
@@ -3,11 +3,7 @@
 Modern FastAPI implementation with database integration
 """
 
-<<<<<<< HEAD
-from fastapi import FastAPI, HTTPException, UploadFile, File, BackgroundTasks, Path as FastAPIPath, Depends, WebSocket, WebSocketDisconnect
-=======
-from fastapi import FastAPI, HTTPException, UploadFile, File, Form, BackgroundTasks, Path as FastAPIPath, Depends
->>>>>>> 7c5aed90
+from fastapi import FastAPI, HTTPException, UploadFile, File, Form, BackgroundTasks, Path as FastAPIPath, Depends, WebSocket, WebSocketDisconnect
 from sqlalchemy.ext.asyncio import AsyncSession
 from src.db.base import get_db, AsyncSessionLocal
 from src.db import crud
@@ -591,23 +587,6 @@
         else:
             # No record in-memory, job truly not found
             raise HTTPException(status_code=404, detail=f"Conversion job with ID '{job_id}' not found.")
-<<<<<<< HEAD
-        in_memory_job = conversion_jobs_db[job_id]
-        return ConversionStatus(
-            job_id=job_id,
-            status=in_memory_job.status,
-            progress=in_memory_job.progress,
-            message=f"Job status: {in_memory_job.status}.",
-            # estimated_completion=None, # This field was removed from ConversionStatus
-            result_url=in_memory_job.result_url,
-            error=in_memory_job.error_message,
-            created_at=in_memory_job.created_at,
-            # stage and ETR for in-memory fallback
-            stage=None, # Simplified for fallback, or could replicate logic
-            estimated_time_remaining=None # Simplified for fallback
-        )
-=======
->>>>>>> 7c5aed90
     progress = job.progress.progress if job.progress else 0
     error_message = None
     result_url = None
@@ -710,8 +689,8 @@
                 original_filename=job.input_data.get("original_filename"),
                 status=status,
                 progress=progress,
-                target_version=job_input_data.get("target_version"),
-                options=job_input_data.get("options"),
+                target_version=job.input_data.get("target_version"),
+                options=job.input_data.get("options"),
                 result_url=result_url,
                 error_message=error_message,
                 created_at=job.created_at,
@@ -733,11 +712,10 @@
         logger.error(f"Database operation failed during job listing: {e}", exc_info=True)
         # Fallback to in-memory listing
         statuses = []
-<<<<<<< HEAD
-        for job_id, job_data in conversion_jobs_db.items():
+        for data in conversion_jobs_db.values():
             # Determine stage for in-memory fallback in list view
-            current_progress = job_data.progress
-            current_status = job_data.status
+            current_progress = data.progress
+            current_status = data.status
             if 0 <= current_progress <= 10:
                 list_stage = "Queued"
             elif 11 <= current_progress <= 25:
@@ -761,26 +739,15 @@
                 list_etr = int((1 - (current_progress / 100)) * total_conversion_time)
 
             statuses.append(ConversionStatus(
-                job_id=job_id,
+                job_id=data.job_id,
                 status=current_status,
                 progress=current_progress,
                 message=f"Job status: {current_status}.",
-                result_url=job_data.result_url,
-                error=job_data.error_message,
-                created_at=job_data.created_at,
+                result_url=data.result_url,
+                error=data.error_message,
+                created_at=data.created_at,
                 stage=list_stage,
                 estimated_time_remaining=list_etr
-=======
-        for data in conversion_jobs_db.values():
-            statuses.append(ConversionStatus(
-                job_id=data.job_id,
-                status=data.status,
-                progress=data.progress,
-                message=f"Job status: {data.status}",
-                result_url=data.result_url,
-                error=data.error_message,
-                created_at=data.created_at
->>>>>>> 7c5aed90
             ))
         return statuses
 
@@ -817,8 +784,8 @@
     job_dict = {
         "file_id": job.input_data.get("file_id"),
         "original_filename": job.input_data.get("original_filename"),
-        "target_version": job_input_data.get("target_version"),
-        "options": job_input_data.get("options"),
+        "target_version": job.input_data.get("target_version"),
+        "options": job.input_data.get("options"),
         "created_at": created_at,
         "updated_at": updated_at
     }
