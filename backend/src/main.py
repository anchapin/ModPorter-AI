"""
ModPorter AI Backend API
Modern FastAPI implementation with database integration
"""

from fastapi import FastAPI, HTTPException, UploadFile, File, Form, BackgroundTasks, Path as FastAPIPath, Depends, WebSocket, WebSocketDisconnect
from contextlib import asynccontextmanager
from sqlalchemy.ext.asyncio import AsyncSession
from src.db.base import get_db, AsyncSessionLocal
from src.db import crud
from src.services.cache import CacheService
<<<<<<< HEAD
from src.validation import ValidationFramework # Added import
=======
# report_generator imports
from src.services.report_generator import ConversionReportGenerator, MOCK_CONVERSION_RESULT_SUCCESS, MOCK_CONVERSION_RESULT_FAILURE
from src.services.report_models import InteractiveReport, FullConversionReport
>>>>>>> 716219d8
from fastapi.middleware.cors import CORSMiddleware
from fastapi.responses import FileResponse
from pydantic import BaseModel, Field
from typing import List, Optional, Dict, Any
from datetime import datetime
import uvicorn
import os
import uuid
import asyncio # Added for simulated AI conversion
from dotenv import load_dotenv
from dateutil.parser import parse as parse_datetime
import logging
from src.db.init_db import init_db

# Configure logging
logging.basicConfig(level=logging.INFO)
logger = logging.getLogger(__name__)

load_dotenv()

TEMP_UPLOADS_DIR = "temp_uploads"
CONVERSION_OUTPUTS_DIR = "conversion_outputs" # Added
# MAX_UPLOAD_SIZE = 100 * 1024 * 1024  # 100 MB - Removed, handled by ValidationFramework

# In-memory database for conversion jobs (legacy mirror for test compatibility)
conversion_jobs_db: Dict[str, 'ConversionJob'] = {}
# In-memory storage for testing (would be replaced with database)
conversions_db: Dict[str, Dict[str, Any]] = {}
uploaded_files: List[str] = []

# Cache service instance
cache = CacheService()

# Note: For production environments, rate limiting should be implemented to protect against abuse.
# This can be done at the API gateway, reverse proxy (e.g., Nginx), or using FastAPI middleware like 'slowapi'.
@asynccontextmanager
async def lifespan(app):
    # Skip database initialization during tests or if explicitly disabled
    if os.getenv("PYTEST_CURRENT_TEST") is None and os.getenv("SKIP_DB_INIT") != "true":
        try:
            await init_db()
            logger.info("Database initialization completed successfully")
        except Exception as e:
            logger.warning(f"Database initialization failed, continuing without it: {e}")
            # Continue startup even if database initialization fails
            # The application will handle database connection failures gracefully in individual endpoints
    yield

# FastAPI app with OpenAPI configuration
app = FastAPI(
    lifespan=lifespan,
    title="ModPorter AI Backend",
    description="AI-powered tool for converting Minecraft Java Edition mods to Bedrock Edition add-ons",
    version="1.0.0",
    contact={
        "name": "ModPorter AI Team",
        "url": "https://github.com/anchapin/ModPorter-AI",
        "email": "support@modporter-ai.com",
    },
    license_info={
        "name": "MIT License",
        "url": "https://opensource.org/licenses/MIT",
    },
    openapi_tags=[
        {
            "name": "conversion",
            "description": "Mod conversion operations",
        },
        {
            "name": "files",
            "description": "File upload and management",
        },
        {
            "name": "health",
            "description": "Health check endpoints",
        },
    ],
    docs_url="/docs",
    redoc_url="/redoc",
)

report_generator = ConversionReportGenerator()

# CORS middleware - Security hardened
allowed_origins = os.getenv("ALLOWED_ORIGINS", "http://localhost:3000,http://localhost:8080").split(",")
app.add_middleware(
    CORSMiddleware,
    allow_origins=allowed_origins,
    allow_credentials=True,
    allow_methods=["GET", "POST", "PUT", "DELETE", "OPTIONS"],
    allow_headers=["Content-Type", "Authorization", "X-Requested-With"],
)

# Pydantic models for API documentation
# Request models
class ConversionRequest(BaseModel):
    """Request model for mod conversion"""
    # Legacy
    file_name: Optional[str] = None
    # New
    file_id: Optional[str] = None
    original_filename: Optional[str] = None
    target_version: str = Field(default="1.20.0", description="Target Minecraft version for the conversion.")
    options: Optional[dict] = Field(default=None, description="Optional conversion settings.")

    @property
    def resolved_file_id(self) -> str:
        return self.file_id or str(uuid.uuid4())

    @property
    def resolved_original_name(self) -> str:
        return self.original_filename or self.file_name or ""

class UploadResponse(BaseModel):
    """Response model for file upload"""
    file_id: str = Field(..., description="Unique identifier assigned to the uploaded file.")
    original_filename: str = Field(..., description="The original name of the uploaded file.")
    saved_filename: str = Field(..., description="The name under which the file is saved on the server (job_id + extension).")
    size: int = Field(..., description="Size of the uploaded file in bytes.")
    content_type: Optional[str] = Field(default=None, description="Detected content type of the uploaded file.")
    message: str = Field(..., description="Status message confirming the upload.")
    filename: str = Field(..., description="The uploaded filename (matches original_filename)")

class ConversionResponse(BaseModel):
    """Response model for mod conversion"""
    job_id: str
    status: str
    message: str
    estimated_time: Optional[int] = None

class ConversionStatus(BaseModel):
    """Status model for conversion job"""
    job_id: str
    status: str
    progress: int
    message: str
    result_url: Optional[str] = None
    error: Optional[str] = None
    created_at: datetime
    stage: Optional[str] = None
    estimated_time_remaining: Optional[int] = None

class ConversionJob(BaseModel):
    """Detailed model for a conversion job"""
    job_id: str
    file_id: str
    original_filename: str
    status: str
    progress: int
    target_version: str
    options: Optional[dict] = None
    result_url: Optional[str] = None
    error_message: Optional[str] = None
    created_at: datetime
    updated_at: datetime

class HealthResponse(BaseModel):
    """Health check response model"""
    status: str
    version: str
    timestamp: str

# Health check endpoints
@app.get("/api/v1/health", response_model=HealthResponse, tags=["health"])
async def health_check():
    """Check the health status of the API"""
    return HealthResponse(
        status="healthy",
        version="1.0.0",
        timestamp=datetime.utcnow().isoformat()
    )

# File upload endpoint
@app.post("/api/v1/upload", response_model=UploadResponse, tags=["files"])
async def upload_file(file: UploadFile = File(...)):
    """
    Upload a mod file (.jar, .zip, .mcaddon) for conversion.

    - Validates file type and size (max 100MB).
    - Saves the file to a temporary location.
    - Returns a unique file identifier and other file details.
    """
    if not file.filename:
        raise HTTPException(status_code=400, detail="No file provided")

    # Create temporary uploads directory if it doesn't exist
    os.makedirs(TEMP_UPLOADS_DIR, exist_ok=True)

    # Instantiate ValidationFramework
    validator = ValidationFramework()

    # Validate the uploaded file using the framework
    # We pass file.file which is the actual SpooledTemporaryFile
    validation_result = validator.validate_upload(file.file, file.filename)

    if not validation_result.is_valid:
        # Determine appropriate status code based on error (optional refinement)
        status_code = 400 # Default to Bad Request
        if "exceeds the maximum allowed size" in (validation_result.error_message or ""):
            status_code = 413 # Payload Too Large
        elif "invalid file type" in (validation_result.error_message or ""):
            status_code = 415 # Unsupported Media Type

        # Clean up the (potentially partially read) file object from UploadFile
        # as we are not saving it.
        file.file.close()
        raise HTTPException(status_code=status_code, detail=validation_result.error_message)

    # IMPORTANT: Reset file pointer after validation, as validate_upload reads from it.
    file.file.seek(0)
    
    # Ensure original_filename and file_ext are defined for use later
    original_filename = file.filename
    file_ext = os.path.splitext(original_filename)[1].lower()

    # Generate unique file identifier
    file_id = str(uuid.uuid4())
    saved_filename = f"{file_id}{file_ext}"
    file_path = os.path.join(TEMP_UPLOADS_DIR, saved_filename)

    # Save the uploaded file
    try:
        real_file_size = 0
        with open(file_path, "wb") as buffer:
            # Read in chunks from file.file (which has been reset by seek(0))
            while chunk := file.file.read(8192): # Read in 8KB chunks
                real_file_size += len(chunk)
                # The new framework already validated the total size.
                # Old size check removed from here.
                buffer.write(chunk)

    except Exception as e:
        logger.error(f"Error saving file: {e}", exc_info=True)
        if os.path.exists(file_path):
            os.remove(file_path) # Clean up partially written file on error
        raise HTTPException(status_code=500, detail="Could not save file")
    finally:
        file.file.close() # Ensure the spooled temporary file is closed

    uploaded_files.append(original_filename) # Keep for compatibility if needed

    return UploadResponse(
        file_id=file_id,
        original_filename=original_filename,
        saved_filename=saved_filename,
        size=real_file_size, # Use the actual size read during saving
        content_type=file.content_type, # This is the browser-reported content type
        message=f"File '{original_filename}' saved successfully as '{saved_filename}'",
        filename=original_filename
    )

# Simulated AI Conversion Engine (DB + Redis + mirror)
async def simulate_ai_conversion(job_id: str):
    logger.info(f"Starting AI simulation for job_id: {job_id}")
    try:
        async with AsyncSessionLocal() as session:
            job = await crud.get_job(session, job_id)
        if not job:
            logger.error(f"Error: Job {job_id} not found for AI simulation.")
            return
    except Exception as e:
        logger.error(f"Critical database failure during AI simulation for job {job_id}: {e}", exc_info=True)
        # For tests, skip database-dependent simulation but update in-memory status
        if job_id in conversion_jobs_db:
            logger.info(f"Test mode: Updating job {job_id} status to completed in in-memory storage")
            # Update in-memory job to completed status for tests
            job_data = conversion_jobs_db[job_id]
            job_data.status = "completed"
            job_data.progress = 100
            conversion_jobs_db[job_id] = job_data
            # Skip the rest of the database-dependent simulation
            return
        else:
            logger.error(f"Job {job_id} not found in in-memory storage either.")
            return

        def mirror_dict_from_job(job, progress_val=None, result_url=None, error_message=None):
            # Compose dict for legacy mirror
            return ConversionJob(
                job_id=str(job.id),
                file_id=job.input_data.get("file_id"),
                original_filename=job.input_data.get("original_filename"),
                status=job.status,
                progress=(progress_val if progress_val is not None else (job.progress.progress if job.progress else 0)),
                target_version=job.input_data.get("target_version"),
                options=job.input_data.get("options"),
                result_url=result_url if result_url is not None else None,
                error_message=error_message,
                created_at=job.created_at,
                updated_at=job.updated_at
            )

        try:
            # Stage 1: Preprocessing -> Processing
            await asyncio.sleep(10)
            job = await crud.update_job_status(session, job_id, "processing")
            await crud.upsert_progress(session, job_id, 25)
            # Mirror
            mirror = mirror_dict_from_job(job, 25)
            conversion_jobs_db[job_id] = mirror
            await cache.set_job_status(job_id, mirror.model_dump())
            await cache.set_progress(job_id, 25)
            logger.info(f"Job {job_id}: Status updated to {job.status}, Progress: 25%")

            # Stage 2: Processing -> Postprocessing
            await asyncio.sleep(15)
            # Recheck cancellation
            job = await crud.get_job(session, job_id)
            if job.status == "cancelled":
                logger.info(f"Job {job_id} was cancelled. Stopping AI simulation.")
                return
            job = await crud.update_job_status(session, job_id, "postprocessing")
            await crud.upsert_progress(session, job_id, 75)
            mirror = mirror_dict_from_job(job, 75)
            conversion_jobs_db[job_id] = mirror
            await cache.set_job_status(job_id, mirror.model_dump())
            await cache.set_progress(job_id, 75)
            logger.info(f"Job {job_id}: Status updated to {job.status}, Progress: 75%")

            # Stage 3: Postprocessing -> Completed
            await asyncio.sleep(10)
            job = await crud.get_job(session, job_id)
            if job.status == "cancelled":
                logger.info(f"Job {job_id} was cancelled. Stopping AI simulation.")
                return

            job = await crud.update_job_status(session, job_id, "completed")
            await crud.upsert_progress(session, job_id, 100)
            # Create mock output file
            os.makedirs(CONVERSION_OUTPUTS_DIR, exist_ok=True)
            mock_output_filename_internal = f"{job.id}_converted.zip"
            mock_output_filepath = os.path.join(CONVERSION_OUTPUTS_DIR, mock_output_filename_internal)
            result_url = f"/api/v1/convert/{job.id}/download" # Changed path

            try:
                with open(mock_output_filepath, "w") as f:
                    f.write(f"This is a mock converted file for job {job.id}.\n")
                    f.write(f"Original filename: {job.input_data.get('original_filename')}\n")
            except IOError as e:
                logger.error(f"Error creating mock output file for job {job_id}: {e}", exc_info=True)
                job = await crud.update_job_status(session, job_id, "failed")
                mirror = mirror_dict_from_job(job, 0, None, f"Failed to create output file: {e}")
                conversion_jobs_db[job_id] = mirror
                await cache.set_job_status(job_id, mirror.model_dump())
                await cache.set_progress(job_id, 0)
                return

            mirror = mirror_dict_from_job(job, 100, result_url)
            conversion_jobs_db[job_id] = mirror
            await cache.set_job_status(job_id, mirror.model_dump())
            await cache.set_progress(job_id, 100)
            logger.info(f"Job {job_id}: AI Conversion COMPLETED. Output file: {mock_output_filepath}, Result URL: {result_url}")

        except Exception as e:
            logger.error(f"Error during AI simulation for job {job_id}: {e}", exc_info=True)
            job = await crud.update_job_status(session, job_id, "failed")
            mirror = mirror_dict_from_job(job, 0, None, str(e))
            conversion_jobs_db[job_id] = mirror
            await cache.set_job_status(job_id, mirror.model_dump())
            await cache.set_progress(job_id, 0)
            logger.error(f"Job {job_id}: Status updated to FAILED due to error.")
    except Exception as e:
        # Fail fast instead of falling back to inconsistent storage
        logger.error(f"Critical database failure during AI simulation for job {job_id}: {e}", exc_info=True)
        
        # Set job status to failed in cache if possible
        try:
            if job_id in conversion_jobs_db:
                conversion_jobs_db[job_id].status = "failed"
                conversion_jobs_db[job_id].progress = 0
                conversion_jobs_db[job_id].error_message = "Database service unavailable"
                await cache.set_job_status(job_id, conversion_jobs_db[job_id].model_dump())
        except Exception as cache_error:
            logger.error(f"Failed to update cache after database error: {cache_error}", exc_info=True)
        
        # Do not continue processing with inconsistent state
        return


# Conversion endpoints
@app.post("/api/v1/convert", response_model=ConversionResponse, tags=["conversion"])
async def start_conversion(request: ConversionRequest, background_tasks: BackgroundTasks, db: AsyncSession = Depends(get_db)):
    """
    Start a new mod conversion job.
    Handles both legacy (file_name) and new (file_id+original_filename) fields.
    Validates that a file_id and original_filename are resolved.
    """
    # Legacy support: if file_id or original_filename missing, try to resolve from file_name
    file_id = request.file_id
    original_filename = request.original_filename

    if not file_id or not original_filename:
        # Try to resolve from legacy 'file_name'
        if request.file_name:
            # Try to extract file_id from a file_name pattern like "{file_id}.{ext}"
            parts = os.path.splitext(request.file_name)
            maybe_file_id = parts[0]
            # maybe_ext = parts[1]  # unused
            if not file_id:
                file_id = maybe_file_id
            if not original_filename:
                original_filename = request.file_name
        else:
            raise HTTPException(status_code=422, detail="Must provide either (file_id and original_filename) or legacy file_name.")

    # Try to persist job to DB, fall back to in-memory storage for tests
    try:
        job = await crud.create_job(
            db,
            file_id=file_id,
            original_filename=original_filename,
            target_version=request.target_version,
            options=request.options
        )
        job_id = str(job.id)
        created_at = job.created_at if job.created_at else datetime.now()
        updated_at = job.updated_at if job.updated_at else datetime.now()
    except Exception as e:
        # Database operation failed - fallback to in-memory storage
        logger.error(f"Database operation failed during job creation: {e}", exc_info=True)
        # In-memory fallback for job creation
        job_id = str(uuid.uuid4())
        created_at = datetime.now()
        updated_at = datetime.now()

    # Build legacy-mirror dict for in-memory compatibility (ConversionJob pydantic)
    mirror = ConversionJob(
        job_id=job_id,
        file_id=file_id,
        original_filename=original_filename,
        status="queued",
        progress=0,
        target_version=request.target_version,
        options=request.options,
        result_url=None,
        error_message=None,
        created_at=created_at,
        updated_at=updated_at,
    )
    conversion_jobs_db[job_id] = mirror

    # Write to Redis
    await cache.set_job_status(job_id, mirror.model_dump())
    await cache.set_progress(job_id, 0)

    logger.info(f"Job {job_id}: Queued. Starting simulated AI conversion in background.")
    background_tasks.add_task(simulate_ai_conversion, job_id)

    return ConversionResponse(
        job_id=job_id,
        status="queued",
        message="Conversion job started and is now queued.",
        estimated_time=35
    )

# Keep simple version for compatibility 
@app.post("/api/v1/convert/simple")
async def start_conversion_simple(request: ConversionRequest):
    """Start a conversion job (simple version for compatibility)"""
    if not request.file_name:
        raise HTTPException(status_code=422, detail="file_name is required")

    job_id = str(uuid.uuid4())

    conversion_data = {
        "job_id": job_id,
        "status": "queued",
        "progress": 0,
        "message": "Conversion queued",
        "file_name": request.file_name,
        "target_version": request.target_version,
        "options": request.options or {},
        "estimated_time": "5-10 minutes",
        "created_at": datetime.now().isoformat(),
    }

    conversions_db[job_id] = conversion_data
    return conversion_data

@app.get("/api/v1/convert/{job_id}", response_model=ConversionStatus, tags=["conversion"])
async def get_conversion(job_id: str = FastAPIPath(..., pattern="^[0-9a-f]{8}-[0-9a-f]{4}-[0-9a-f]{4}-[0-9a-f]{4}-[0-9a-f]{12}$", description="Unique identifier for the conversion job (standard UUID format)."), db: AsyncSession = Depends(get_db)):
    """
    Get the current status of a specific conversion job.
    Alias for /status endpoint for backward compatibility.
    """
    return await get_conversion_status(job_id, db)

@app.get("/api/v1/convert/{job_id}/status", response_model=ConversionStatus, tags=["conversion"])
async def get_conversion_status(job_id: str = FastAPIPath(..., pattern="^[0-9a-f]{8}-[0-9a-f]{4}-[0-9a-f]{4}-[0-9a-f]{4}-[0-9a-f]{12}$", description="Unique identifier for the conversion job (standard UUID format)."), db: AsyncSession = Depends(get_db)):
    """
    Get the current status of a specific conversion job.
    """
    # Try Redis first (for speed/freshness)
    cached = await cache.get_job_status(job_id)
    if cached:
        status = cached.get("status")
        progress = cached.get("progress", 0)
        error_message = cached.get("error_message")
        result_url = cached.get("result_url")

        # Determine stage
        if 0 <= progress <= 10:
            stage = "Queued"
        elif 11 <= progress <= 25:
            stage = "Preprocessing"
        elif 26 <= progress <= 75:
            stage = "AI Conversion"
        elif 76 <= progress <= 99:
            stage = "Postprocessing"
        elif progress == 100:
            stage = "Completed"
        else:
            stage = None # Should not happen with valid progress

        # Calculate estimated_time_remaining
        total_conversion_time = 35  # seconds
        if status in ["completed", "failed", "cancelled"]:
            estimated_time_remaining = 0
        elif progress == 0:
            estimated_time_remaining = total_conversion_time
        else:
            estimated_time_remaining = int((1 - (progress / 100)) * total_conversion_time)

        descriptive_message = ""
        if status == "queued":
            descriptive_message = "Job is queued and waiting to start."
        elif status == "preprocessing": # This status is set by simulate_ai_conversion, but stage mapping uses progress
            descriptive_message = "Preprocessing uploaded file."
        elif status == "processing": # This status is set by simulate_ai_conversion
            descriptive_message = f"AI conversion in progress ({progress}%)."
        elif status == "postprocessing": # This status is set by simulate_ai_conversion
            descriptive_message = "Finalizing conversion results."
        elif status == "completed":
            descriptive_message = "Conversion completed successfully."
        elif status == "failed":
            descriptive_message = f"Conversion failed: {error_message}" if error_message else "Conversion failed."
        elif status == "cancelled":
            descriptive_message = "Job was cancelled by the user."
        else:
            descriptive_message = f"Job status: {status}."

        return ConversionStatus(
            job_id=job_id,
            status=status,
            progress=progress,
            message=descriptive_message,
            result_url=result_url,
            error=error_message,
            created_at=parse_datetime(cached["created_at"]),
            stage=stage,
            estimated_time_remaining=estimated_time_remaining
        )
    # Fallback: load from DB or in-memory storage
    try:
        job = await crud.get_job(db, job_id)
        if not job:
            raise HTTPException(status_code=404, detail=f"Conversion job with ID '{job_id}' not found.")
    except Exception as e:
        logger.error(f"Database operation failed during status retrieval: {e}", exc_info=True)
        # Fallback to in-memory storage for any database failure
        if job_id in conversion_jobs_db:
            data = conversion_jobs_db[job_id]
            # Build mock job object for in-memory data
            class MockJob:
                def __init__(self, job_id, data):
                    self.id = job_id
                    self.status = data.status
                    self.progress = type('MockProgress', (), {'progress': data.progress})()
                    self.input_data = {
                        "file_id": data.file_id,
                        "original_filename": data.original_filename,
                        "target_version": data.target_version,
                        "options": data.options or {}
                    }
                    self.created_at = data.created_at
                    self.updated_at = data.updated_at
            job = MockJob(job_id, data)
        else:
            # No record in-memory, job truly not found
            raise HTTPException(status_code=404, detail=f"Conversion job with ID '{job_id}' not found.")
    progress = job.progress.progress if job.progress else 0
    error_message = None
    result_url = None
    status = job.status
    # Compose descriptive message
    if status == "queued":
        descriptive_message = "Job is queued and waiting to start."
    elif status == "preprocessing":
        descriptive_message = "Preprocessing uploaded file."
    elif status == "processing":
        descriptive_message = f"AI conversion in progress ({progress}%)."
    elif status == "postprocessing":
        descriptive_message = "Finalizing conversion results."
    elif status == "completed":
        descriptive_message = "Conversion completed successfully."
        # Only set result_url if job is completed
        result_url = f"/api/v1/convert/{job_id}/download" # Changed path
    elif status == "failed":
        error_message = "Conversion failed."
        descriptive_message = error_message
    elif status == "cancelled":
        descriptive_message = "Job was cancelled by the user."
    else:
        descriptive_message = f"Job status: {status}."

    # Determine stage for DB/in-memory fallback
    if 0 <= progress <= 10:
        stage = "Queued"
    elif 11 <= progress <= 25:
        stage = "Preprocessing"
    elif 26 <= progress <= 75:
        stage = "AI Conversion"
    elif 76 <= progress <= 99:
        stage = "Postprocessing"
    elif progress == 100:
        stage = "Completed"
    else:
        stage = None

    # Calculate estimated_time_remaining for DB/in-memory fallback
    total_conversion_time = 35  # seconds
    if status in ["completed", "failed", "cancelled"]:
        estimated_time_remaining = 0
    elif progress == 0:
        estimated_time_remaining = total_conversion_time
    else:
        estimated_time_remaining = int((1 - (progress / 100)) * total_conversion_time)

    # Mirror for legacy tests
    mirror = ConversionJob(
        job_id=str(job.id),
        file_id=job.input_data.get("file_id"),
        original_filename=job.input_data.get("original_filename"),
        status=job.status,
        progress=progress,
        target_version=job.input_data.get("target_version"),
        options=job.input_data.get("options"),
        result_url=result_url,
        error_message=error_message,
        created_at=job.created_at,
        updated_at=job.updated_at,
    )
    conversion_jobs_db[job_id] = mirror

    return ConversionStatus(
        job_id=job_id,
        status=status,
        progress=progress,
        message=descriptive_message,
        result_url=result_url,
        error=error_message,
        created_at=job.created_at,
        stage=stage,
        estimated_time_remaining=estimated_time_remaining
    )

@app.get("/api/v1/conversions", response_model=List[ConversionStatus], tags=["conversion"])
async def list_conversions(db: AsyncSession = Depends(get_db)):
    """
    List all current and past conversion jobs.
    """
    try:
        jobs = await crud.list_jobs(db)
        statuses = []
        for job in jobs:
            progress = job.progress.progress if job.progress else 0
            error_message = None
            result_url = None
            status = job.status
            message = f"Job status: {status}"
            if status == "failed":
                error_message = "Conversion failed."
                message = error_message
            elif status == "completed":
                result_url = f"/api/v1/convert/{job.id}/download" # Changed path
            # Mirror for legacy tests
            mirror = ConversionJob(
                job_id=str(job.id),
                file_id=job.input_data.get("file_id"),
                original_filename=job.input_data.get("original_filename"),
                status=status,
                progress=progress,
                target_version=job.input_data.get("target_version"),
                options=job.input_data.get("options"),
                result_url=result_url,
                error_message=error_message,
                created_at=job.created_at,
                updated_at=job.updated_at,
            )
            conversion_jobs_db[str(job.id)] = mirror
            statuses.append(ConversionStatus(
                job_id=str(job.id),
                status=status,
                progress=progress,
                message=message,
                result_url=result_url,
                error=error_message,
                created_at=job.created_at
                # stage and ETR are not added to list view for now, can be added if needed
            ))
        return statuses
    except Exception as e:
        logger.error(f"Database operation failed during job listing: {e}", exc_info=True)
        # Fallback to in-memory listing
        statuses = []
        for data in conversion_jobs_db.values():
            # Determine stage for in-memory fallback in list view
            current_progress = data.progress
            current_status = data.status
            if 0 <= current_progress <= 10:
                list_stage = "Queued"
            elif 11 <= current_progress <= 25:
                list_stage = "Preprocessing"
            elif 26 <= current_progress <= 75:
                list_stage = "AI Conversion"
            elif 76 <= current_progress <= 99:
                list_stage = "Postprocessing"
            elif current_progress == 100:
                list_stage = "Completed"
            else:
                list_stage = None

            # Calculate estimated_time_remaining for in-memory fallback in list view
            total_conversion_time = 35  # seconds
            if current_status in ["completed", "failed", "cancelled"]:
                list_etr = 0
            elif current_progress == 0:
                list_etr = total_conversion_time
            else:
                list_etr = int((1 - (current_progress / 100)) * total_conversion_time)

            statuses.append(ConversionStatus(
                job_id=data.job_id,
                status=current_status,
                progress=current_progress,
                message=f"Job status: {current_status}.",
                result_url=data.result_url,
                error=data.error_message,
                created_at=data.created_at,
                stage=list_stage,
                estimated_time_remaining=list_etr
            ))
        return statuses

@app.delete("/api/v1/convert/{job_id}", tags=["conversion"])
async def cancel_conversion(job_id: str = FastAPIPath(..., pattern="^[0-9a-f]{8}-[0-9a-f]{4}-[0-9a-f]{4}-[0-9a-f]{4}-[0-9a-f]{12}$", description="Unique identifier for the conversion job to be cancelled (standard UUID format)."), db: AsyncSession = Depends(get_db)):
    """
    Cancel an ongoing conversion job.
    """
    try:
        job = await crud.get_job(db, job_id)
        if not job:
            raise HTTPException(status_code=404, detail=f"Conversion job with ID '{job_id}' not found.")
        if job.status == "cancelled":
            return {"message": f"Conversion job {job_id} is already cancelled."}
        job = await crud.update_job_status(db, job_id, "cancelled")
        await crud.upsert_progress(db, job_id, 0)
        created_at = job.created_at if job.created_at else datetime.now()
        updated_at = job.updated_at if job.updated_at else datetime.now()
    except Exception as e:
        logger.error(f"Database operation failed during job cancellation: {e}", exc_info=True)
        # Fallback to in-memory cancellation
        if job_id in conversion_jobs_db:
            data = conversion_jobs_db[job_id]
            data.status = "cancelled"
            data.progress = 0
            conversion_jobs_db[job_id] = data
            await cache.set_job_status(job_id, data.model_dump())
            await cache.set_progress(job_id, 0)
            return {"message": f"Conversion job {job_id} has been cancelled."}
        else:
            raise HTTPException(status_code=404, detail=f"Conversion job with ID '{job_id}' not found.")
        
    # If database operation succeeded, continue with normal flow
    job_dict = {
        "file_id": job.input_data.get("file_id"),
        "original_filename": job.input_data.get("original_filename"),
        "target_version": job.input_data.get("target_version"),
        "options": job.input_data.get("options"),
        "created_at": created_at,
        "updated_at": updated_at
    }
    mirror = ConversionJob(
        job_id=job_id,
        file_id=job_dict["file_id"],
        original_filename=job_dict["original_filename"],
        status="cancelled",
        progress=0,
        target_version=job_dict["target_version"],
        options=job_dict["options"],
        result_url=None,
        error_message=None,
        created_at=job_dict["created_at"],
        updated_at=job_dict["updated_at"],
    )
    conversion_jobs_db[job_id] = mirror
    await cache.set_job_status(job_id, mirror.model_dump())
    await cache.set_progress(job_id, 0)
    return {"message": f"Conversion job {job_id} has been cancelled."}

# Download endpoint
@app.get("/api/v1/convert/{job_id}/download", tags=["files"])
async def download_converted_mod(job_id: str = FastAPIPath(..., pattern="^[0-9a-f]{8}-[0-9a-f]{4}-[0-9a-f]{4}-[0-9a-f]{4}-[0-9a-f]{12}$", description="Unique identifier for the conversion job whose output is to be downloaded (standard UUID format).")):
    """
    Download the converted mod file.

    This endpoint allows downloading the output of a successfully completed conversion job.
    The job must have a status of "completed" and a valid result file available.
    """
    job = conversion_jobs_db.get(job_id)

    if not job:
        raise HTTPException(status_code=404, detail=f"Conversion job with ID '{job_id}' not found.")

    if job.status != "completed":
        raise HTTPException(status_code=400, detail=f"Job '{job_id}' is not yet completed. Current status: {job.status}.")

    if not job.result_url: # Should be set if status is completed and file was made
        logger.error(f"Error: Job {job_id} (status: {job.status}) has no result_url. Download cannot proceed.")
        # This indicates an internal inconsistency if the job is 'completed'.
        raise HTTPException(status_code=404, detail=f"Result for job '{job_id}' not available or URL is missing.")

    # Construct the path to the mock output file
    # The actual filename stored on server uses job_id for uniqueness
    internal_filename = f"{job.job_id}_converted.zip"
    file_path = os.path.join(CONVERSION_OUTPUTS_DIR, internal_filename)

    if not os.path.exists(file_path):
        logger.error(f"Error: Converted file not found at path: {file_path} for job {job_id}")
        # This case might indicate an issue post-completion or if the file was manually removed.
        raise HTTPException(status_code=404, detail="Converted file not found on server.")

    # Determine a user-friendly download filename
    original_filename_base = os.path.splitext(job.original_filename)[0]
    download_filename = f"{original_filename_base}_converted.zip"

    return FileResponse(
        path=file_path,
        media_type='application/zip',
        filename=download_filename
    )

# Simple compatibility endpoints
@app.get("/api/v1/list/simple")
async def list_conversions_simple():
    """List all conversion jobs (simple version for compatibility)"""
    return list(conversions_db.values())

@app.get("/api/v1/convert/simple/{job_id}/status")
async def get_conversion_status_simple(job_id: str):
    """Get conversion job status (simple version for compatibility)"""
    if job_id not in conversions_db:
        raise HTTPException(status_code=404, detail="Conversion job not found")
    return conversions_db[job_id]

@app.delete("/api/v1/convert/simple/{job_id}")
async def cancel_conversion_simple(job_id: str):
    """Cancel a conversion job (simple version for compatibility)"""
    if job_id not in conversions_db:
        raise HTTPException(status_code=404, detail="Conversion job not found")
    conversions_db[job_id]["status"] = "cancelled"
    return {"message": f"Conversion job {job_id} has been cancelled"}

<<<<<<< HEAD
# V1 API endpoints that handle file uploads in the convert request
@app.post("/api/v1/convert", response_model=ConversionResponse, tags=["conversion"])
async def start_conversion_v1(
    background_tasks: BackgroundTasks,
    db: AsyncSession = Depends(get_db),
    mod_file: UploadFile = File(...),
    smart_assumptions: bool = Form(True),
    include_dependencies: bool = Form(False),
    mod_url: Optional[str] = Form(None),
    target_version: str = Form("1.20.0")
):
    """
    Start a new mod conversion job with file upload.
    This endpoint handles both file upload and conversion initiation in one request.
    """
    if not mod_file.filename:
        raise HTTPException(status_code=400, detail="No file provided")

    # Instantiate ValidationFramework
    validator = ValidationFramework()

    # Validate the uploaded file using the framework
    validation_result = validator.validate_upload(mod_file.file, mod_file.filename)

    if not validation_result.is_valid:
        status_code = 400 # Default to Bad Request
        if "exceeds the maximum allowed size" in (validation_result.error_message or ""):
            status_code = 413 # Payload Too Large
        elif "invalid file type" in (validation_result.error_message or ""):
            status_code = 415 # Unsupported Media Type
        mod_file.file.close()
        raise HTTPException(status_code=status_code, detail=validation_result.error_message)

    # IMPORTANT: Reset file pointer after validation
    mod_file.file.seek(0)

    # Ensure original_filename and file_ext are defined for use later
    original_filename = mod_file.filename # Defined from mod_file.filename
    file_ext = os.path.splitext(original_filename)[1].lower() # Defined from original_filename

    # Generate unique file identifier
    file_id = str(uuid.uuid4())
    saved_filename = f"{file_id}{file_ext}"
    
    # Create temporary uploads directory if it doesn't exist
    os.makedirs(TEMP_UPLOADS_DIR, exist_ok=True)
    file_path = os.path.join(TEMP_UPLOADS_DIR, saved_filename)

    # Save the uploaded file
    try:
        real_file_size = 0
        with open(file_path, "wb") as buffer:
            # Read in chunks from mod_file.file (which has been reset by seek(0))
            while chunk := mod_file.file.read(8192): # Read in 8KB chunks
                real_file_size += len(chunk)
                # Size validation already handled by ValidationFramework
                buffer.write(chunk)
    except HTTPException as e: # This might be redundant if validator catches everything, but keep for safety
        if os.path.exists(file_path):
            os.remove(file_path)
        raise e
    except Exception as e:
        logger.error(f"Error saving file: {e}", exc_info=True)
        raise HTTPException(status_code=500, detail="Could not save file")
    finally:
        mod_file.file.close()

    # Create conversion options
    options = {
        "smart_assumptions": smart_assumptions,
        "include_dependencies": include_dependencies,
        "mod_url": mod_url
    }

    # Try to persist job to DB, fall back to in-memory storage for tests
    try:
        job = await crud.create_job(
            db,
            file_id=file_id,
            original_filename=mod_file.filename,
            target_version=target_version,
            options=options
        )
        job_id = str(job.id)
        created_at = job.created_at if job.created_at else datetime.now()
        updated_at = job.updated_at if job.updated_at else datetime.now()
    except Exception as e:
        # Log DB failure and fallback to in-memory storage for tests
        logger.error(f"Database operation failed during v1 job creation: {e}", exc_info=True)
        # Fallback to in-memory: generate job ID and timestamps
        job_id = str(uuid.uuid4())
        created_at = datetime.now()
        updated_at = datetime.now()

    # Build legacy-mirror dict for in-memory compatibility (v1)
    mirror = ConversionJob(
        job_id=job_id,
        file_id=file_id,
        original_filename=mod_file.filename,
        status="queued",
        progress=0,
        target_version=target_version,
        options=options,
        result_url=None,
        error_message=None,
        created_at=created_at,
        updated_at=updated_at,
    )
    conversion_jobs_db[job_id] = mirror

    # Write to Redis
    await cache.set_job_status(job_id, mirror.model_dump())
    await cache.set_progress(job_id, 0)

    logger.info(f"Job {job_id}: Queued. Starting simulated AI conversion in background.")
    background_tasks.add_task(simulate_ai_conversion, job_id)

    return ConversionResponse(
        job_id=job_id,
        status="queued",
        message="Conversion job started and is now queued.",
        estimated_time=35
    )

@app.get("/api/download/simple/{job_id}")
=======
@app.get("/api/v1/download/simple/{job_id}")
>>>>>>> 716219d8
async def download_converted_mod_simple(job_id: str):
    """Download converted mod (simple version for compatibility)"""
    if job_id not in conversions_db:
        raise HTTPException(status_code=404, detail="Conversion job not found")
    conversion = conversions_db[job_id]
    if conversion["status"] != "completed":
        raise HTTPException(status_code=400, detail="Conversion not completed yet")
    # In real implementation, would return file download
    return {"download_url": f"/files/{job_id}.mcaddon"}


if __name__ == "__main__":
    uvicorn.run(
        "src.main:app",
        host=os.getenv("HOST", "0.0.0.0"),
        port=int(os.getenv("PORT", 8000)),
        reload=os.getenv("RELOAD", "true").lower() == "true"
    )


# WebSocket endpoint for real-time progress updates
@app.websocket("/ws/v1/convert/{conversion_id}/progress")
async def websocket_conversion_progress(
    websocket: WebSocket,
    conversion_id: str = FastAPIPath(..., pattern="^[0-9a-f]{8}-[0-9a-f]{4}-[0-9a-f]{4}-[0-9a-f]{4}-[0-9a-f]{12}$", description="Unique identifier for the conversion job (standard UUID format)."),
    db: AsyncSession = Depends(get_db) # Allow DB access if needed, though get_conversion_status handles its own
):
    await websocket.accept()
    logger.info(f"WebSocket connection established for conversion_id: {conversion_id}")

    last_sent_progress = -1
    last_sent_status = None

    try:
        while True:
            try:
                # Use existing get_conversion_status logic to fetch current status
                # This ensures consistency with the HTTP endpoint
                # A direct database session (db) is available if direct crud operations were preferred here
                status_data: ConversionStatus = await get_conversion_status(job_id=conversion_id, db=db)

                current_progress = status_data.progress
                current_status = status_data.status

                # Send data only if there's a change in progress or status
                if current_progress != last_sent_progress or current_status != last_sent_status:
                    await websocket.send_json(status_data.model_dump_json()) # Send Pydantic model as JSON string
                    last_sent_progress = current_progress
                    last_sent_status = current_status
                    logger.debug(f"Sent progress update for {conversion_id}: {current_status} @ {current_progress}%")

                # Stop sending updates if the job is in a terminal state
                if current_status in ["completed", "failed", "cancelled"]:
                    logger.info(f"Conversion {conversion_id} reached terminal state: {current_status}. Closing WebSocket.")
                    break

                await asyncio.sleep(1.5)  # Poll every 1.5 seconds

            except HTTPException as e:
                # If job not found or other HTTP error from get_conversion_status
                logger.error(f"Error fetching status for {conversion_id} in WebSocket: {e.detail}")
                await websocket.send_json({"error": str(e.detail), "job_id": conversion_id, "status_code": e.status_code})
                break # Close WebSocket on error
            except Exception as e:
                # Catch any other unexpected errors
                logger.error(f"Unexpected error in WebSocket for {conversion_id}: {str(e)}")
                # Consider sending a generic error message before closing
                try:
                    await websocket.send_json({"error": "An unexpected error occurred.", "job_id": conversion_id})
                except Exception: # If sending fails, just log and prepare to close
                    pass
                break # Close WebSocket on unexpected error


    except WebSocketDisconnect:
        logger.info(f"WebSocket disconnected for conversion_id: {conversion_id}")
    except Exception as e:
        # This catches errors during the accept() or if the loop breaks unexpectedly without disconnect
        logger.error(f"Outer exception in WebSocket handler for {conversion_id}: {str(e)}")
    finally:
        # Ensure connection is closed if not already
        try:
            await websocket.close()
            logger.info(f"WebSocket connection explicitly closed for {conversion_id}")
        except RuntimeError as e:
            # This can happen if the connection is already closed (e.g. client disconnects abruptly)
            logger.warning(f"Error closing WebSocket for {conversion_id} (possibly already closed): {str(e)}")
        except Exception as e:
            logger.error(f"Unexpected error during WebSocket close for {conversion_id}: {str(e)}")


@app.get("/api/v1/jobs/{job_id}/report", response_model=InteractiveReport, tags=["conversion"])
async def get_conversion_report(job_id: str):
    mock_data_source = None
    if job_id == MOCK_CONVERSION_RESULT_SUCCESS["job_id"]:
        mock_data_source = MOCK_CONVERSION_RESULT_SUCCESS
    elif job_id == MOCK_CONVERSION_RESULT_FAILURE["job_id"]:
        mock_data_source = MOCK_CONVERSION_RESULT_FAILURE
    elif "success" in job_id: # Generic fallback for testing
        mock_data_source = MOCK_CONVERSION_RESULT_SUCCESS
    elif "failure" in job_id: # Generic fallback for testing
        mock_data_source = MOCK_CONVERSION_RESULT_FAILURE
    else:
        raise HTTPException(status_code=404, detail=f"Job ID {job_id} not found or no mock data available.")

    report = report_generator.create_interactive_report(mock_data_source, job_id)
    return report

@app.get("/api/v1/jobs/{job_id}/report/prd", response_model=FullConversionReport, tags=["conversion"])
async def get_conversion_report_prd(job_id: str):
    mock_data_source = None
    if job_id == MOCK_CONVERSION_RESULT_SUCCESS["job_id"]:
        mock_data_source = MOCK_CONVERSION_RESULT_SUCCESS
    elif job_id == MOCK_CONVERSION_RESULT_FAILURE["job_id"]:
        mock_data_source = MOCK_CONVERSION_RESULT_FAILURE
    elif "success" in job_id: # Generic fallback
        mock_data_source = MOCK_CONVERSION_RESULT_SUCCESS
    elif "failure" in job_id: # Generic fallback
        mock_data_source = MOCK_CONVERSION_RESULT_FAILURE
    else:
        raise HTTPException(status_code=404, detail=f"Job ID {job_id} not found or no mock data available.")

    report = report_generator.create_full_conversion_report_prd_style(mock_data_source)
    return report<|MERGE_RESOLUTION|>--- conflicted
+++ resolved
@@ -9,13 +9,10 @@
 from src.db.base import get_db, AsyncSessionLocal
 from src.db import crud
 from src.services.cache import CacheService
-<<<<<<< HEAD
 from src.validation import ValidationFramework # Added import
-=======
 # report_generator imports
 from src.services.report_generator import ConversionReportGenerator, MOCK_CONVERSION_RESULT_SUCCESS, MOCK_CONVERSION_RESULT_FAILURE
 from src.services.report_models import InteractiveReport, FullConversionReport
->>>>>>> 716219d8
 from fastapi.middleware.cors import CORSMiddleware
 from fastapi.responses import FileResponse
 from pydantic import BaseModel, Field
@@ -879,7 +876,6 @@
     conversions_db[job_id]["status"] = "cancelled"
     return {"message": f"Conversion job {job_id} has been cancelled"}
 
-<<<<<<< HEAD
 # V1 API endpoints that handle file uploads in the convert request
 @app.post("/api/v1/convert", response_model=ConversionResponse, tags=["conversion"])
 async def start_conversion_v1(
@@ -1004,10 +1000,7 @@
         estimated_time=35
     )
 
-@app.get("/api/download/simple/{job_id}")
-=======
 @app.get("/api/v1/download/simple/{job_id}")
->>>>>>> 716219d8
 async def download_converted_mod_simple(job_id: str):
     """Download converted mod (simple version for compatibility)"""
     if job_id not in conversions_db:
