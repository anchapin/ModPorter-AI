--- conflicted
+++ resolved
@@ -1,58 +1,56 @@
-<<<<<<< HEAD
+"""
+ModPorter AI Backend API
+Modern FastAPI implementation with database integration
+"""
+
 from fastapi import FastAPI, HTTPException, UploadFile, File, BackgroundTasks, Path, Depends
 from sqlalchemy.ext.asyncio import AsyncSession
 from src.db.base import get_db, AsyncSessionLocal
 from src.db import crud
 from src.services.cache import CacheService
-=======
-"""
-ModPorter AI Backend API
-Modern FastAPI implementation
-"""
-
-from fastapi import FastAPI, UploadFile, File, HTTPException, BackgroundTasks
->>>>>>> 253404b6
 from fastapi.middleware.cors import CORSMiddleware
 from fastapi.responses import FileResponse
 from pydantic import BaseModel, Field
-from typing import List, Optional, Dict
+from typing import List, Optional, Dict, Any
 from datetime import datetime
 import uvicorn
 import os
 import uuid
-<<<<<<< HEAD
 import asyncio # Added for simulated AI conversion
 from dotenv import load_dotenv
 from dateutil.parser import parse as parse_datetime
+from pathlib import Path
+import shutil
+from src.file_processor import FileProcessor
+import logging
+from db.init_db import init_db
+
+# Configure logging
+logging.basicConfig(level=logging.INFO)
+logger = logging.getLogger(__name__)
 
 load_dotenv()
 
 TEMP_UPLOADS_DIR = "temp_uploads"
 CONVERSION_OUTPUTS_DIR = "conversion_outputs" # Added
 MAX_UPLOAD_SIZE = 100 * 1024 * 1024  # 100 MB
-=======
-from pathlib import Path
-import shutil
-from src.file_processor import FileProcessor
->>>>>>> 253404b6
 
 # In-memory database for conversion jobs (legacy mirror for test compatibility)
 conversion_jobs_db: Dict[str, 'ConversionJob'] = {}
-
-<<<<<<< HEAD
+# In-memory storage for testing (would be replaced with database)
+conversions_db: Dict[str, Dict[str, Any]] = {}
+uploaded_files: List[str] = []
+
 # Cache service instance
 cache = CacheService()
 
-# FastAPI app with OpenAPI configuration
-=======
 # Note: For production environments, rate limiting should be implemented to protect against abuse.
 # This can be done at the API gateway, reverse proxy (e.g., Nginx), or using FastAPI middleware like 'slowapi'.
->>>>>>> 253404b6
+# FastAPI app with OpenAPI configuration
 app = FastAPI(
     title="ModPorter AI Backend",
     description="AI-powered tool for converting Minecraft Java Edition mods to Bedrock Edition add-ons",
     version="1.0.0",
-<<<<<<< HEAD
     contact={
         "name": "ModPorter AI Team",
         "url": "https://github.com/anchapin/ModPorter-AI",
@@ -75,11 +73,9 @@
             "name": "health",
             "description": "Health check endpoints",
         },
-    ]
-=======
+    ],
     docs_url="/docs",
     redoc_url="/redoc",
->>>>>>> 253404b6
 )
 
 # CORS middleware
@@ -91,12 +87,8 @@
     allow_headers=["*"],
 )
 
-<<<<<<< HEAD
 # Pydantic models for API documentation
-=======
-
 # Request models
->>>>>>> 253404b6
 class ConversionRequest(BaseModel):
     """Request model for mod conversion"""
     # Legacy
@@ -156,14 +148,13 @@
     created_at: datetime
     updated_at: datetime
 
-<<<<<<< HEAD
 class HealthResponse(BaseModel):
     """Health check response model"""
     status: str
     version: str
     timestamp: str
 
-# Health check endpoint
+# Health check endpoints
 @app.get("/health", response_model=HealthResponse, tags=["health"])
 async def health_check():
     """Check the health status of the API"""
@@ -172,25 +163,6 @@
         version="1.0.0",
         timestamp=datetime.utcnow().isoformat()
     )
-
-# File upload endpoint
-@app.post("/api/upload", response_model=UploadResponse, tags=["files"])
-=======
-
-# In-memory storage for testing (would be replaced with database)
-conversions_db: Dict[str, Dict[str, Any]] = {}
-uploaded_files: List[str] = []
-
-
-@app.get("/health")
-async def health_check():
-    """Health check endpoint"""
-    return {
-        "status": "healthy",
-        "version": "1.0.0",
-        "timestamp": datetime.now().isoformat(),
-    }
-
 
 @app.get("/api/v1/health")
 async def health_check_v1():
@@ -201,9 +173,8 @@
         "message": "ModPorter AI Backend is running",
     }
 
-
-@app.post("/api/upload")
->>>>>>> 253404b6
+# File upload endpoint
+@app.post("/api/upload", response_model=UploadResponse, tags=["files"])
 async def upload_file(file: UploadFile = File(...)):
     """
     Upload a mod file (.jar, .zip, .mcaddon) for conversion.
@@ -221,12 +192,19 @@
     # Note: file.size is not always available in FastAPI UploadFile
     # We'll validate size during the actual file reading process
 
-    # Validate file type
-<<<<<<< HEAD
+    # Validate file type - combine both approaches
+    allowed_types = [
+        "application/java-archive",
+        "application/zip",
+        "application/octet-stream",
+    ]
     allowed_extensions = ['.jar', '.zip', '.mcaddon']
     original_filename = file.filename
     file_ext = os.path.splitext(original_filename)[1].lower()
-    if file_ext not in allowed_extensions:
+    
+    if (file_ext not in allowed_extensions and 
+        file.content_type not in allowed_types and 
+        not any(file.filename.endswith(ext) for ext in allowed_extensions)):
         raise HTTPException(
             status_code=400,
             detail=f"File type {file_ext} not supported. Allowed: {', '.join(allowed_extensions)}"
@@ -259,6 +237,9 @@
     finally:
         file.file.close()
     
+    # Also store filename in memory for compatibility
+    uploaded_files.append(file.filename)
+    
     return UploadResponse(
         file_id=file_id,
         original_filename=original_filename,
@@ -429,6 +410,30 @@
         message="Conversion job started and is now queued.",
         estimated_time=35
     )
+
+# Keep simple version for compatibility 
+@app.post("/api/convert/simple")
+async def start_conversion_simple(request: ConversionRequest):
+    """Start a conversion job (simple version for compatibility)"""
+    if not request.file_name:
+        raise HTTPException(status_code=422, detail="file_name is required")
+
+    job_id = str(uuid.uuid4())
+
+    conversion_data = {
+        "job_id": job_id,
+        "status": "queued",
+        "progress": 0,
+        "message": "Conversion queued",
+        "file_name": request.file_name,
+        "target_version": request.target_version,
+        "options": request.options or {},
+        "estimated_time": "5-10 minutes",
+        "created_at": datetime.now().isoformat(),
+    }
+
+    conversions_db[job_id] = conversion_data
+    return conversion_data
 
 @app.get("/api/convert/{job_id}", response_model=ConversionStatus, tags=["conversion"])
 async def get_conversion_status(job_id: str = Path(..., pattern="^[0-9a-f]{8}-[0-9a-f]{4}-[0-9a-f]{4}-[0-9a-f]{4}-[0-9a-f]{12}$", description="Unique identifier for the conversion job (standard UUID format)."), db: AsyncSession = Depends(get_db)):
@@ -525,109 +530,9 @@
 
 @app.get("/api/convert", response_model=List[ConversionStatus], tags=["conversion"])
 async def list_conversions(db: AsyncSession = Depends(get_db)):
-=======
-    allowed_types = [
-        "application/java-archive",
-        "application/zip",
-        "application/octet-stream",
-    ]
-    allowed_extensions = [".jar", ".zip", ".mcaddon"]
-
-    if file.content_type not in allowed_types and not any(
-        file.filename.endswith(ext) for ext in allowed_extensions
-    ):
-        raise HTTPException(
-            status_code=400,
-            detail=f"File type {file.content_type} is not supported. Please upload .jar, .zip, or .mcaddon files.",
-        )
-
-    # Store filename in memory (in real app, would save to storage)
-    uploaded_files.append(file.filename)
-
-    return {
-        "filename": file.filename,
-        "message": f"File {file.filename} uploaded successfully",
-    }
-
-
-@app.post("/api/convert")
-async def start_conversion(request: ConversionRequest):
-    """Start a conversion job"""
-    if not request.file_name:
-        raise HTTPException(status_code=422, detail="file_name is required")
-
-    job_id = str(uuid.uuid4())
-
-    conversion_data = {
-        "job_id": job_id,
-        "status": "queued",
-        "progress": 0,
-        "message": "Conversion queued",
-        "file_name": request.file_name,
-        "target_version": request.target_version,
-        "options": request.options or {},
-        "estimated_time": "5-10 minutes",
-        "created_at": datetime.now().isoformat(),
-    }
-
-    conversions_db[job_id] = conversion_data
-
-    return conversion_data
-
-
-@app.get("/api/convert")
-async def list_conversions():
-    """List all conversion jobs"""
-    return list(conversions_db.values())
-
-
-@app.get("/api/convert/{job_id}")
-async def get_conversion_status(job_id: str):
-    """Get conversion job status"""
-    if job_id not in conversions_db:
-        raise HTTPException(status_code=404, detail="Conversion job not found")
-
-    return conversions_db[job_id]
-
-
-@app.delete("/api/convert/{job_id}")
-async def cancel_conversion(job_id: str):
-    """Cancel a conversion job"""
-    if job_id not in conversions_db:
-        raise HTTPException(status_code=404, detail="Conversion job not found")
-
-    conversions_db[job_id]["status"] = "cancelled"
-
-    return {"message": f"Conversion job {job_id} has been cancelled"}
-
-
-@app.get("/api/download/{job_id}")
-async def download_converted_mod(job_id: str):
-    """Download converted mod"""
-    if job_id not in conversions_db:
-        raise HTTPException(status_code=404, detail="Conversion job not found")
-
-    conversion = conversions_db[job_id]
-    if conversion["status"] != "completed":
-        raise HTTPException(status_code=400, detail="Conversion not completed yet")
-
-    # In real implementation, would return file download
-    return {"download_url": f"/files/{job_id}.mcaddon"}
-
-
-@app.post("/api/v1/convert")
-async def convert_mod_v1(
-    mod_file: Optional[UploadFile] = File(None),
-    mod_url: Optional[str] = None,
-    smart_assumptions: bool = True,
-    include_dependencies: bool = True,
-    background_tasks: BackgroundTasks = BackgroundTasks(),
-):
->>>>>>> 253404b6
     """
     List all current and past conversion jobs.
     """
-<<<<<<< HEAD
     jobs = await crud.list_jobs(db)
     statuses = []
     for job in jobs:
@@ -739,270 +644,46 @@
         filename=download_filename
     )
 
-from db.init_db import init_db
+# Simple compatibility endpoints
+@app.get("/api/convert/simple")
+async def list_conversions_simple():
+    """List all conversion jobs (simple version for compatibility)"""
+    return list(conversions_db.values())
+
+@app.get("/api/convert/simple/{job_id}")
+async def get_conversion_status_simple(job_id: str):
+    """Get conversion job status (simple version for compatibility)"""
+    if job_id not in conversions_db:
+        raise HTTPException(status_code=404, detail="Conversion job not found")
+    return conversions_db[job_id]
+
+@app.delete("/api/convert/simple/{job_id}")
+async def cancel_conversion_simple(job_id: str):
+    """Cancel a conversion job (simple version for compatibility)"""
+    if job_id not in conversions_db:
+        raise HTTPException(status_code=404, detail="Conversion job not found")
+    conversions_db[job_id]["status"] = "cancelled"
+    return {"message": f"Conversion job {job_id} has been cancelled"}
+
+@app.get("/api/download/simple/{job_id}")
+async def download_converted_mod_simple(job_id: str):
+    """Download converted mod (simple version for compatibility)"""
+    if job_id not in conversions_db:
+        raise HTTPException(status_code=404, detail="Conversion job not found")
+    conversion = conversions_db[job_id]
+    if conversion["status"] != "completed":
+        raise HTTPException(status_code=400, detail="Conversion not completed yet")
+    # In real implementation, would return file download
+    return {"download_url": f"/files/{job_id}.mcaddon"}
+
 @app.on_event("startup")
 async def on_startup():
     await init_db()
-=======
-    file_processor = FileProcessor()
-    job_id = str(uuid.uuid4())
-    logger.info(f"Starting conversion request for job_id: {job_id}")
-
-    if not mod_file and not mod_url:
-        logger.warning(
-            f"job_id: {job_id} - Missing mod_file and mod_url. Raising HTTPException."
-        )
-        raise HTTPException(
-            status_code=400, detail="Either mod_file or mod_url must be provided"
-        )
-
-    if mod_file:
-        logger.info(f"job_id: {job_id} - Processing uploaded file: {mod_file.filename}")
-        validation_result = file_processor.validate_upload(file=mod_file)
-        if not validation_result.is_valid:
-            logger.error(
-                f"job_id: {job_id} - Uploaded file validation failed: {validation_result.message}"
-            )
-            background_tasks.add_task(file_processor.cleanup_temp_files, job_id)
-            raise HTTPException(
-                status_code=400,
-                detail=f"File validation failed: {validation_result.message}",
-            )
-
-        sanitized_filename = validation_result.sanitized_filename
-        if not sanitized_filename:
-            logger.error(
-                f"job_id: {job_id} - Sanitized filename is empty despite successful validation (this should not happen)."
-            )
-            background_tasks.add_task(file_processor.cleanup_temp_files, job_id)
-            raise HTTPException(
-                status_code=500,
-                detail="Internal server error: Sanitized filename not generated.",
-            )
-
-        temp_dir = Path(f"/tmp/conversions/{job_id}/uploaded/")
-        temp_dir.mkdir(parents=True, exist_ok=True)
-
-        upload_path = temp_dir / sanitized_filename
-        try:
-            # Ensure file pointer is at the beginning before saving
-            mod_file.file.seek(0)
-            with upload_path.open("wb") as buffer:
-                shutil.copyfileobj(mod_file.file, buffer)
-            logger.info(
-                f"job_id: {job_id} - Uploaded file {sanitized_filename} saved to {upload_path}"
-            )
-        except Exception as e:
-            logger.error(
-                f"job_id: {job_id} - Error saving uploaded file {sanitized_filename} to {upload_path}: {e}",
-                exc_info=True,
-            )
-            background_tasks.add_task(file_processor.cleanup_temp_files, job_id)
-            raise HTTPException(status_code=500, detail="Could not save uploaded file.")
-        finally:
-            mod_file.file.close()
-
-        logger.info(
-            f"job_id: {job_id} - Initiating malware scan for {upload_path} (type: {validation_result.validated_file_type})"
-        )
-        scan_result = await file_processor.scan_for_malware(
-            file_path=upload_path,
-            file_type=validation_result.validated_file_type,  # type: ignore
-        )
-        if not scan_result.is_safe:
-            logger.warning(
-                f"job_id: {job_id} - Malware scan failed for uploaded file {upload_path}: {scan_result.message}"
-            )
-            background_tasks.add_task(file_processor.cleanup_temp_files, job_id)
-            raise HTTPException(
-                status_code=400, detail=f"Security scan failed: {scan_result.message}"
-            )
-
-        logger.info(
-            f"job_id: {job_id} - Malware scan successful for uploaded file {upload_path}. File deemed safe."
-        )
-
-        logger.info(
-            f"job_id: {job_id} - Initiating file extraction for {upload_path} (type: {validation_result.validated_file_type})"
-        )
-        extraction_result = await file_processor.extract_mod_files(
-            archive_path=upload_path,
-            job_id=job_id,
-            file_type=validation_result.validated_file_type,  # type: ignore
-        )
-        if not extraction_result.success:
-            logger.warning(
-                f"job_id: {job_id} - File extraction failed for uploaded file {upload_path}: {extraction_result.message}"
-            )
-            background_tasks.add_task(file_processor.cleanup_temp_files, job_id)
-            raise HTTPException(
-                status_code=500,
-                detail=f"File extraction failed: {extraction_result.message}",
-            )
-
-        logger.info(
-            f"job_id: {job_id} - File extraction successful for uploaded file {upload_path}. Extracted {extraction_result.extracted_files_count} files."
-        )
-        current_stage = "extraction_complete"
-        current_logs = [
-            f"Job {job_id} created.",
-            "File validation completed.",
-            "Security scan completed.",
-            f"File extraction completed: {extraction_result.extracted_files_count} files extracted.",
-            f"Manifest info: {extraction_result.message}",
-        ]
-        technical_details_update = {
-            "extracted_files_count": extraction_result.extracted_files_count,
-            "found_manifest_type": extraction_result.found_manifest_type,
-            "manifest_data": extraction_result.manifest_data,
-        }
-
-    elif mod_url:
-        logger.info(f"job_id: {job_id} - Processing mod_url: {mod_url}")
-
-        logger.info(f"job_id: {job_id} - Initiating download from URL: {mod_url}")
-        download_result = await file_processor.download_from_url(
-            url=mod_url, job_id=job_id
-        )
-        if not download_result.success or not download_result.file_path:
-            logger.error(
-                f"job_id: {job_id} - Failed to download file from URL {mod_url}: {download_result.message}"
-            )
-            background_tasks.add_task(file_processor.cleanup_temp_files, job_id)
-            raise HTTPException(
-                status_code=400,
-                detail=f"Failed to download file from URL: {download_result.message}",
-            )
-
-        downloaded_file_path = download_result.file_path
-        logger.info(
-            f"job_id: {job_id} - File {download_result.file_name} downloaded from {mod_url} to {downloaded_file_path}"
-        )
-
-        logger.info(
-            f"job_id: {job_id} - Initiating validation for downloaded file: {downloaded_file_path}"
-        )
-        validation_result = await file_processor.validate_downloaded_file(
-            file_path=downloaded_file_path, original_url=mod_url
-        )  # type: ignore
-        if not validation_result.is_valid or not validation_result.validated_file_type:
-            logger.error(
-                f"job_id: {job_id} - Validation failed for downloaded file {downloaded_file_path} from URL {mod_url}: {validation_result.message}"
-            )
-            background_tasks.add_task(file_processor.cleanup_temp_files, job_id)
-            raise HTTPException(
-                status_code=400,
-                detail=f"Validation failed for downloaded file: {validation_result.message}",
-            )
-
-        logger.info(
-            f"job_id: {job_id} - Downloaded file {downloaded_file_path} validated successfully as type: {validation_result.validated_file_type}"
-        )
-
-        logger.info(
-            f"job_id: {job_id} - Initiating malware scan for downloaded file {downloaded_file_path} (type: {validation_result.validated_file_type})"
-        )
-        scan_result = await file_processor.scan_for_malware(
-            file_path=downloaded_file_path,
-            file_type=validation_result.validated_file_type,  # type: ignore
-        )
-        if not scan_result.is_safe:
-            logger.warning(
-                f"job_id: {job_id} - Malware scan failed for downloaded file {downloaded_file_path} from URL {mod_url}: {scan_result.message}"
-            )
-            background_tasks.add_task(file_processor.cleanup_temp_files, job_id)
-            raise HTTPException(
-                status_code=400,
-                detail=f"Security scan failed for downloaded file: {scan_result.message}",
-            )
-
-        logger.info(
-            f"job_id: {job_id} - Malware scan successful for downloaded file {downloaded_file_path} from URL {mod_url}. File deemed safe."
-        )
-
-        logger.info(
-            f"job_id: {job_id} - Initiating file extraction for downloaded file {downloaded_file_path} (type: {validation_result.validated_file_type})"
-        )
-        extraction_result = await file_processor.extract_mod_files(
-            archive_path=downloaded_file_path,
-            job_id=job_id,
-            file_type=validation_result.validated_file_type,  # type: ignore
-        )
-        if not extraction_result.success:
-            logger.warning(
-                f"job_id: {job_id} - File extraction failed for downloaded file {downloaded_file_path} from URL {mod_url}: {extraction_result.message}"
-            )
-            background_tasks.add_task(file_processor.cleanup_temp_files, job_id)
-            raise HTTPException(
-                status_code=500,
-                detail=f"File extraction failed for downloaded file: {extraction_result.message}",
-            )
-
-        logger.info(
-            f"job_id: {job_id} - File extraction successful for downloaded file {downloaded_file_path} from URL {mod_url}. Extracted {extraction_result.extracted_files_count} files."
-        )
-        current_stage = "extraction_complete_from_url"
-        current_logs = [
-            f"Job {job_id} created for URL.",
-            f"File downloaded from {mod_url}.",
-            "Downloaded file validation completed.",
-            "Security scan completed for downloaded file.",
-            f"File extraction completed: {extraction_result.extracted_files_count} files extracted.",
-            f"Manifest info: {extraction_result.message}",
-        ]
-        technical_details_update = {
-            "downloaded_from_url": mod_url,
-            "downloaded_file_path": str(downloaded_file_path),
-            "validated_file_type": validation_result.validated_file_type,
-            "extracted_files_count": extraction_result.extracted_files_count,
-            "found_manifest_type": extraction_result.found_manifest_type,
-            "manifest_data": extraction_result.manifest_data,
-        }
-
-    else:
-        logger.critical(
-            f"job_id: {job_id} - Logic error: No mod_file or mod_url processed, but initial checks passed. This should not be reached."
-        )
-        background_tasks.add_task(file_processor.cleanup_temp_files, job_id)
-        raise HTTPException(
-            status_code=500,
-            detail="Internal server error: No input processed due to an unexpected state.",
-        )
-
-    # Prepare response body
-    response_body = {
-        "job_id": job_id,
-        "status": "pending_analysis",
-        "overall_success_rate": 0.0,
-        "converted_mods": [],
-        "failed_mods": [],
-        "smart_assumptions_applied": [],
-        "detailed_report": {
-            "stage": current_stage,
-            "progress": 10,
-            "logs": current_logs,
-            "technical_details": technical_details_update,
-        },
-    }
->>>>>>> 253404b6
-
-    logger.info(
-        f"job_id: {job_id} - Successfully processed request. Current stage: {current_stage}. Scheduling cleanup and returning response."
-    )
-    background_tasks.add_task(file_processor.cleanup_temp_files, job_id)
-    return response_body
-
 
 if __name__ == "__main__":
-<<<<<<< HEAD
     uvicorn.run(
         "src.main:app",
         host=os.getenv("HOST", "0.0.0.0"),
         port=int(os.getenv("PORT", 8000)),
         reload=os.getenv("RELOAD", "true").lower() == "true"
-    )
-=======
-    import uvicorn
-
-    uvicorn.run(app, host="0.0.0.0", port=8000, reload=True)
->>>>>>> 253404b6
+    )