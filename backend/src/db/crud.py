--- conflicted
+++ resolved
@@ -2,20 +2,11 @@
 from uuid import UUID as PyUUID # For type hinting UUID objects
 import uuid
 from sqlalchemy.ext.asyncio import AsyncSession
-<<<<<<< HEAD
-from sqlalchemy import select, update, delete
-=======
 from sqlalchemy import select, update, delete # Added delete
->>>>>>> 2da0b76f
 from sqlalchemy.orm import selectinload
 from sqlalchemy.dialects.postgresql import insert as pg_insert
-from uuid import UUID as PyUUID
 from src.db import models
 from src.db.models import DocumentEmbedding
-<<<<<<< HEAD
-import uuid
-=======
->>>>>>> 2da0b76f
 
 
 async def create_job(
