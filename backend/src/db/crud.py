--- conflicted
+++ resolved
@@ -107,12 +107,17 @@
     await session.commit()
     return prog
 
-<<<<<<< HEAD
 # Addon Management CRUD functions
 
 from uuid import UUID as PyUUID
 from src.models import addon_models as pydantic_addon_models
 from sqlalchemy import delete
+import os
+import shutil
+import uuid as uuid_pkg # Renamed to avoid conflict with PyUUID
+from fastapi import UploadFile
+
+BASE_ASSET_PATH = "backend/addon_assets"
 
 async def get_addon_details(session: AsyncSession, addon_id: PyUUID) -> Optional[models.Addon]:
     """
@@ -235,12 +240,6 @@
 
 
 # Addon Asset Management CRUD functions
-import os
-import shutil
-import uuid as uuid_pkg # Renamed to avoid conflict with PyUUID
-from fastapi import UploadFile
-
-BASE_ASSET_PATH = "backend/addon_assets"
 
 async def create_addon_asset(
     session: AsyncSession,
@@ -407,7 +406,9 @@
     await session.commit()
     await session.refresh(db_asset)
     return db_asset
-=======
+
+
+# Feedback CRUD functions
 
 async def create_feedback(
     session: AsyncSession,
@@ -566,5 +567,4 @@
         .limit(limit)
     )
     result = await db.execute(stmt)
-    return result.scalars().all()
->>>>>>> 7d7a2332
+    return result.scalars().all()