--- conflicted
+++ resolved
@@ -1,5 +1,4 @@
-<<<<<<< HEAD
-from .cache_models import CacheStats
+from .cache_models import CacheStats as CacheStats
 from .performance_models import (
     PerformanceBenchmark,
     PerformanceMetric,
@@ -9,7 +8,4 @@
     BenchmarkReportResponse,
     ScenarioDefinition,
     CustomScenarioRequest
-)
-=======
-from .cache_models import CacheStats as CacheStats
->>>>>>> 6ffa2116
+)