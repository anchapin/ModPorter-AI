import React, { useEffect, useState, useCallback } from 'react'; // Added useCallback
import { useParams, useLocation } from 'react-router-dom';
import { EditorProvider, useEditorContext } from '../context/EditorContext';
import * as api from '../services/api'; // Added api import
import { AddonDataUpload, AddonBlockCreate, AddonAssetCreate, AddonRecipeCreate } from '../types/api'; // Added AddonDataUpload and create types
import { BlockList } from '../components/Editor/BlockList/BlockList';
import { PropertiesPanel } from '../components/Editor/PropertiesPanel/PropertiesPanel';
import { AssetManager } from '../components/Editor/AssetManager/AssetManager';
import { RecipeManager } from '../components/Editor/RecipeManager/RecipeManager';
import { PreviewWindow } from '../components/Editor/PreviewWindow/PreviewWindow'; // Added
<<<<<<< HEAD
import { ConversionAssetsManager } from '../components/ConversionAssets';
// import './EditorPage.css'; // We'll create this later if needed, or use App.css
=======
import { BehaviorEditor } from '../components/BehaviorEditor'; // Added for behavior editing
import './EditorPage.css'; // EditorPage styles
>>>>>>> 479755fe

const EditorPageContent: React.FC = () => {
  const { addonId, conversionId } = useParams<{ addonId?: string; conversionId?: string }>();
  const location = useLocation();
  // Added setAddonData from context
  const { addonData, isLoading, error, loadAddon, setAddonData } = useEditorContext();
<<<<<<< HEAD
  const [rightSidebarTab, setRightSidebarTab] = useState<'assets' | 'conversion-assets' | 'recipes' | 'preview'>('assets');
=======
  const [rightSidebarTab, setRightSidebarTab] = useState<'assets' | 'recipes' | 'preview'>('assets');
  
  // Determine if we're in behavior editor mode
  const isBehaviorEditorMode = location.pathname.includes('/behavior-editor/') || !!conversionId;
>>>>>>> 479755fe
  const [isSaving, setIsSaving] = useState<boolean>(false);
  const [saveError, setSaveError] = useState<string | null>(null);

  useEffect(() => {
    if (addonId && !isBehaviorEditorMode) {
      console.log(`EditorPage: useEffect detected addonId: ${addonId}, calling loadAddon.`);
      loadAddon(addonId);
    }
  }, [addonId, loadAddon, isBehaviorEditorMode]);

  const handleSaveChanges = useCallback(async () => {
    if (!addonId || !addonData) {
      setSaveError("No addon data to save.");
      return;
    }

    setIsSaving(true);
    setSaveError(null);

    // Transform AddonDetails to AddonDataUpload
    const blocksToUpload: AddonBlockCreate[] = addonData.blocks.map(b => ({
      identifier: b.identifier,
      properties: b.properties || {},
      behavior: b.behavior ? { data: b.behavior.data } : undefined, // Send undefined if null
    }));
    const assetsToUpload: AddonAssetCreate[] = addonData.assets.map(a => ({
      type: a.type,
      path: a.path,
      original_filename: a.original_filename || undefined,
    }));
    const recipesToUpload: AddonRecipeCreate[] = addonData.recipes.map(r => ({
      data: r.data,
    }));

    const dataToSave: AddonDataUpload = {
      name: addonData.name,
      description: addonData.description || undefined,
      user_id: addonData.user_id,
      blocks: blocksToUpload,
      assets: assetsToUpload,
      recipes: recipesToUpload,
    };

    try {
      const updatedAddon = await api.saveAddonDetails(addonId, dataToSave);
      if (setAddonData) { // Check if setAddonData is defined
        setAddonData(updatedAddon);
      }
      alert("Changes saved successfully!");
    } catch (err) {
      console.error("Error saving addon:", err);
      const errorMessage = err instanceof Error ? err.message : "An unknown error occurred.";
      setSaveError(`Failed to save: ${errorMessage}`);
      alert(`Save failed: ${errorMessage}`);
    } finally {
      setIsSaving(false);
    }
  }, [addonId, addonData, setAddonData]);

  if (isLoading && !isBehaviorEditorMode) {
    return <div className="editor-status">Loading addon data for {addonId}...</div>;
  }

  if (error && !isBehaviorEditorMode) {
    return <div className="editor-status editor-error">Error loading addon: {error}</div>;
  }
  
  // If we're in behavior editor mode, render the behavior editor directly
  if (isBehaviorEditorMode && conversionId) {
    return <BehaviorEditor conversionId={conversionId} className="full-screen-editor" />;
  }

  return (
    <div className="editor-layout">
      <header className="editor-header">
        Editor Navigation - Addon: {addonData ? addonData.name : 'Loading...'} (ID: {addonId})
      </header>
      <aside className="editor-sidebar-left">
        <BlockList />
      </aside>
      <main className="editor-main-content">
        <PropertiesPanel />
      </main>
      <aside className="editor-sidebar-right">
        <div className="sidebar-tabs">
          <button
            onClick={() => setRightSidebarTab('assets')}
            className={`sidebar-tab-button ${rightSidebarTab === 'assets' ? 'active' : ''}`}
          >
            Addon Assets
          </button>
          <button
            onClick={() => setRightSidebarTab('conversion-assets')}
            className={`sidebar-tab-button ${rightSidebarTab === 'conversion-assets' ? 'active' : ''}`}
          >
            Conversion Assets
          </button>
          <button
            onClick={() => setRightSidebarTab('recipes')}
            className={`sidebar-tab-button ${rightSidebarTab === 'recipes' ? 'active' : ''}`}
          >
            Recipes
          </button>
          <button
            onClick={() => setRightSidebarTab('preview')}
            className={`sidebar-tab-button ${rightSidebarTab === 'preview' ? 'active' : ''}`}
          >
            Preview
          </button>
        </div>
        <div className="sidebar-tab-content">
          {rightSidebarTab === 'assets' && <AssetManager />}
          {rightSidebarTab === 'conversion-assets' && addonId && <ConversionAssetsManager conversionId={addonId} />}
          {rightSidebarTab === 'recipes' && <RecipeManager />}
          {rightSidebarTab === 'preview' && <PreviewWindow />}
        </div>
      </aside>
      <footer className="editor-footer">
        <button onClick={handleSaveChanges} disabled={isSaving || isLoading} className="save-changes-button">
          {isSaving ? "Saving..." : "Save Changes"}
        </button>
        {saveError && <span className="save-error-message">Error: {saveError}</span>}
      </footer>
    </div>
  );
};

const EditorPage: React.FC = () => {
  return (
    <EditorProvider>
      <EditorPageContent />
    </EditorProvider>
  );
};

export default EditorPage;<|MERGE_RESOLUTION|>--- conflicted
+++ resolved
@@ -8,27 +8,18 @@
 import { AssetManager } from '../components/Editor/AssetManager/AssetManager';
 import { RecipeManager } from '../components/Editor/RecipeManager/RecipeManager';
 import { PreviewWindow } from '../components/Editor/PreviewWindow/PreviewWindow'; // Added
-<<<<<<< HEAD
-import { ConversionAssetsManager } from '../components/ConversionAssets';
-// import './EditorPage.css'; // We'll create this later if needed, or use App.css
-=======
 import { BehaviorEditor } from '../components/BehaviorEditor'; // Added for behavior editing
 import './EditorPage.css'; // EditorPage styles
->>>>>>> 479755fe
 
 const EditorPageContent: React.FC = () => {
   const { addonId, conversionId } = useParams<{ addonId?: string; conversionId?: string }>();
   const location = useLocation();
   // Added setAddonData from context
   const { addonData, isLoading, error, loadAddon, setAddonData } = useEditorContext();
-<<<<<<< HEAD
-  const [rightSidebarTab, setRightSidebarTab] = useState<'assets' | 'conversion-assets' | 'recipes' | 'preview'>('assets');
-=======
   const [rightSidebarTab, setRightSidebarTab] = useState<'assets' | 'recipes' | 'preview'>('assets');
   
   // Determine if we're in behavior editor mode
   const isBehaviorEditorMode = location.pathname.includes('/behavior-editor/') || !!conversionId;
->>>>>>> 479755fe
   const [isSaving, setIsSaving] = useState<boolean>(false);
   const [saveError, setSaveError] = useState<string | null>(null);
 
@@ -121,12 +112,6 @@
             Addon Assets
           </button>
           <button
-            onClick={() => setRightSidebarTab('conversion-assets')}
-            className={`sidebar-tab-button ${rightSidebarTab === 'conversion-assets' ? 'active' : ''}`}
-          >
-            Conversion Assets
-          </button>
-          <button
             onClick={() => setRightSidebarTab('recipes')}
             className={`sidebar-tab-button ${rightSidebarTab === 'recipes' ? 'active' : ''}`}
           >
@@ -141,7 +126,6 @@
         </div>
         <div className="sidebar-tab-content">
           {rightSidebarTab === 'assets' && <AssetManager />}
-          {rightSidebarTab === 'conversion-assets' && addonId && <ConversionAssetsManager conversionId={addonId} />}
           {rightSidebarTab === 'recipes' && <RecipeManager />}
           {rightSidebarTab === 'preview' && <PreviewWindow />}
         </div>
