<<<<<<< HEAD
import { render, screen, fireEvent } from '@testing-library/react';
import '@testing-library/jest-dom'; // For extended matchers like .toBeInTheDocument()
=======
import { render, screen, fireEvent, waitFor } from '@testing-library/react';
import '@testing-library/jest-dom';
>>>>>>> 7d7a2332
import { ConversionReport } from './ConversionReport';
import type { InteractiveReport, FeedbackResponse } from '../../types/api';
import { Successful, Failed } from './ConversionReport.stories';
import { vi } from 'vitest';
import * as api from '../../services/api';

// Mock the API service
vi.mock('../../services/api', () => ({
  submitFeedback: vi.fn(),
}));

// Cast the mock for type safety in tests
const mockedSubmitFeedback = vi.mocked(api.submitFeedback);


const minimalMockReport: InteractiveReport = {
  job_id: 'test-job-123',
  report_generation_date: new Date().toISOString(),
  summary: {
    overall_success_rate: 100,
    total_features: 10,
    converted_features: 10,
    partially_converted_features: 0,
    failed_features: 0,
    assumptions_applied_count: 1,
    processing_time_seconds: 60,
    download_url: '/download/test-job-123.zip',
    quick_statistics: {},
  },
  converted_mods: [],
  failed_mods: [],
};


describe('ConversionReport Component', () => {
    beforeEach(() => {
        // Clear mock call history before each test
        vi.clearAllMocks();
    });

    test('renders successful conversion report correctly', () => {
        // Storybook's 'Successful' export is an object with an 'args' property
        // which contains 'conversionResult'.
        const mockSuccessReport = Successful.args?.conversionResult as InteractiveReport | undefined;

        if (!mockSuccessReport) {
            throw new Error("Mock data for successfulConversion is not correctly loaded from stories.");
        }

        render(<ConversionReport conversionResult={mockSuccessReport} jobStatus="completed" />);

        // Check for high-level summary elements
        // The main title text might vary based on jobStatus prop, let's check for key elements.
        // Example: if jobStatus="completed", title might be "Conversion Report"
        expect(screen.getByText(/Conversion Report/i)).toBeInTheDocument();

        expect(screen.getByText("Overall Success Rate:")).toBeInTheDocument();
        expect(screen.getByText(mockSuccessReport.summary.overall_success_rate.toFixed(1) + "%")).toBeInTheDocument();

        if (mockSuccessReport.summary.download_url) {
            expect(screen.getByRole('link', { name: /Download .mcaddon/i })).toHaveAttribute('href', mockSuccessReport.summary.download_url);
        }

        if (mockSuccessReport.converted_mods && mockSuccessReport.converted_mods.length > 0) {
            expect(screen.getByText(new RegExp("Converted Mods \\(" + mockSuccessReport.converted_mods.length + "\\)", "i"))).toBeInTheDocument();
            // Check for the first converted mod's name (should appear at least once)
            expect(screen.getAllByText(new RegExp(mockSuccessReport.converted_mods[0].name, "i"))[0]).toBeInTheDocument();
        }

        if (mockSuccessReport.smart_assumptions_report && mockSuccessReport.smart_assumptions_report.assumptions.length > 0) {
            expect(screen.getByText(/Detailed Smart Assumptions/i)).toBeInTheDocument();
        }
        if (mockSuccessReport.feature_analysis) {
            expect(screen.getByText(/Detailed Feature Analysis/i)).toBeInTheDocument();
        }
        if (mockSuccessReport.developer_log) {
            expect(screen.getByText(/Developer Technical Log/i)).toBeInTheDocument();
        }
    });

    test('renders failed conversion report correctly', () => {
        const mockFailedReport = Failed.args?.conversionResult as InteractiveReport | undefined;

        if (!mockFailedReport) {
            throw new Error("Mock data for failedConversion is not correctly loaded from stories.");
        }

        render(<ConversionReport conversionResult={mockFailedReport} jobStatus="failed" />);

        expect(screen.getByText(/Conversion Failed/i)).toBeInTheDocument();
        // For failed reports, success rate might still be displayed
        expect(screen.getByText("Overall Success Rate:")).toBeInTheDocument();
        expect(screen.getByText(mockFailedReport.summary.overall_success_rate.toFixed(1) + "%")).toBeInTheDocument();

        if (mockFailedReport.failed_mods && mockFailedReport.failed_mods.length > 0) {
            expect(screen.getByText(new RegExp("Failed Mods \\(" + mockFailedReport.failed_mods.length + "\\)", "i"))).toBeInTheDocument();
            // Check for the first failed mod's name
            expect(screen.getAllByText(new RegExp(mockFailedReport.failed_mods[0].name, "i"))[0]).toBeInTheDocument();
            // And its first error, if available
            if (mockFailedReport.failed_mods[0].errors && mockFailedReport.failed_mods[0].errors.length > 0) {
                 // The error message might be long, so we test for a substring or use a flexible matcher
                 // For simplicity, let's assume the error message itself is not too complex for getByText
                 // or use a custom text matcher if needed.
                 // This test will be sensitive to the exact error message in mock data.
                 expect(screen.getByText(mockFailedReport.failed_mods[0].errors[0])).toBeInTheDocument();
            }
        }

        if (mockFailedReport.summary.download_url) {
             expect(screen.getByRole('link', { name: /Download .mcaddon/i })).toBeInTheDocument();
        } else {
             expect(screen.queryByRole('link', { name: /Download .mcaddon/i })).not.toBeInTheDocument();
        }
    });

    test('displays developer log content if available', () => {
        const mockReportWithDevLog = Successful.args?.conversionResult as InteractiveReport | undefined;

        if (!mockReportWithDevLog) {
            throw new Error("Mock data for successfulConversion (for dev log test) is not correctly loaded.");
        }

        if (!mockReportWithDevLog.developer_log ||
            !mockReportWithDevLog.developer_log.performance_metrics ||
            mockReportWithDevLog.developer_log.performance_metrics.total_time_seconds === undefined) {
            console.warn("Skipping dev log content test: mock data for performance_metrics.total_time_seconds is incomplete or undefined.");
            // Optionally, make the test fail if the mock data isn't as expected for this specific test
            // fail("Mock data for developer_log.performance_metrics.total_time_seconds is missing.");
            return;
        }

        render(<ConversionReport conversionResult={mockReportWithDevLog} jobStatus="completed" />);

        // The <details> tag for Developer Log should be present
        const devLogDetailsSummary = screen.getByText(/Developer Technical Log/i);
        expect(devLogDetailsSummary).toBeInTheDocument();

        // Check for a specific metric (e.g. total_time_seconds)
        // The current component implementation stringifies performance_metrics.
        // We need to find the text within the <pre> block.
        const perfMetricsPreElement = screen.getByText((content, element) => {
            return element?.tagName.toLowerCase() === 'pre' && content.includes('"total_time_seconds"');
        });
        expect(perfMetricsPreElement).toBeInTheDocument();
        expect(perfMetricsPreElement.textContent).toContain(`"total_time_seconds": ${mockReportWithDevLog.developer_log.performance_metrics.total_time_seconds}`);

        // Check for a log entry message if available
        if (mockReportWithDevLog.developer_log.code_translation_details && mockReportWithDevLog.developer_log.code_translation_details.length > 0) {
            expect(screen.getByText(new RegExp(mockReportWithDevLog.developer_log.code_translation_details[0].message, "i"))).toBeInTheDocument();
        }
    });
<<<<<<< HEAD

    describe('Download Buttons', () => {
        // Use the mock data from stories, assuming it has a download_url
        const mockReportWithDownload = Successful.args?.conversionResult as InteractiveReport | undefined;

        if (!mockReportWithDownload) {
            throw new Error("Mock data for successfulConversion (for download buttons test) is not correctly loaded from stories or is undefined.");
        }
         // Ensure summary and download_url exist for these tests
        if (!mockReportWithDownload.summary?.download_url) {
            // Fallback or ensure your mock data (Successful.args.conversionResult) includes this
            mockReportWithDownload.summary = {
                ...mockReportWithDownload.summary,
                download_url: 'http://example.com/download.mcaddon',
                // Ensure other summary fields are present if not already
                overall_success_rate: 100,
                total_features: 10,
                converted_features: 10,
                partially_converted_features: 0,
                failed_features: 0,
                assumptions_applied_count: 1,
                processing_time_seconds: 10
            };
        }


        // Mocks for browser APIs
        let createElementSpy: jest.SpyInstance;
        let appendChildSpy: jest.SpyInstance;
        let removeChildSpy: jest.SpyInstance;
        let createObjectURLSpy: jest.SpyInstance;
        let revokeObjectURLSpy: jest.SpyInstance;
        let blobSpy: jest.SpyInstance;

        beforeEach(() => {
            createElementSpy = jest.spyOn(document, 'createElement');
            appendChildSpy = jest.spyOn(document.body, 'appendChild').mockImplementation(() => {});
            removeChildSpy = jest.spyOn(document.body, 'removeChild').mockImplementation(() => {});
            createObjectURLSpy = jest.spyOn(URL, 'createObjectURL').mockReturnValue('mock-object-url');
            revokeObjectURLSpy = jest.spyOn(URL, 'revokeObjectURL').mockImplementation(() => {});
            // Mock Blob constructor
            // global.Blob = jest.fn().mockImplementation((content, options) => ({ content, options, size: content.join("").length, type: options.type }));
            blobSpy = jest.spyOn(global, 'Blob').mockImplementation((content: BlobPart[], options?: BlobPropertyBag) => {
                return {
                    size: content.reduce((acc, part) => acc + (typeof part === 'string' ? part.length : part.size), 0),
                    type: options?.type || '',
                    slice: jest.fn(),
                    stream: jest.fn(),
                    text: jest.fn(),
                    arrayBuffer: jest.fn(),
                } as Blob;
            });
        });

        afterEach(() => {
            // Restore all mocks after each test
            jest.restoreAllMocks();
        });

        test('renders "Download .mcaddon" button correctly and verifies styles', () => {
            render(<ConversionReport conversionResult={mockReportWithDownload} jobStatus="completed" />);

            const downloadMcaddonButton = screen.getByRole('link', { name: '📥 Download .mcaddon' });
            expect(downloadMcaddonButton).toBeInTheDocument();
            expect(downloadMcaddonButton).toHaveAttribute('href', mockReportWithDownload.summary.download_url);
            expect(downloadMcaddonButton).toHaveAttribute('download');

            // Check inline styles
            expect(downloadMcaddonButton).toHaveStyle('backgroundColor: #007bff');
            expect(downloadMcaddonButton).toHaveStyle('color: white');
            expect(downloadMcaddonButton).toHaveStyle('fontWeight: bold');
            // Padding and box-shadow are also good candidates if they are applied inline
            expect(downloadMcaddonButton).toHaveStyle('padding: 1rem 2rem');
            expect(downloadMcaddonButton).toHaveStyle('boxShadow: 0px 4px 8px rgba(0, 0, 0, 0.1)');
        });

        test('renders "Download Report" button, verifies styles, and mocks download functionality', () => {
            render(<ConversionReport conversionResult={mockReportWithDownload} jobStatus="completed" />);

            const downloadReportButton = screen.getByRole('link', { name: '📄 Download Report' });
            expect(downloadReportButton).toBeInTheDocument();
            expect(downloadReportButton).toHaveAttribute('href', '#');

            // Check inline styles
            expect(downloadReportButton).toHaveStyle('backgroundColor: #007bff');
            expect(downloadReportButton).toHaveStyle('color: white');
            expect(downloadReportButton).toHaveStyle('fontWeight: bold');
            expect(downloadReportButton).toHaveStyle('padding: 1rem 2rem');
            expect(downloadReportButton).toHaveStyle('boxShadow: 0px 4px 8px rgba(0, 0, 0, 0.1)');

            // Simulate click
            fireEvent.click(downloadReportButton);

            // Verify Blob was called
            expect(blobSpy).toHaveBeenCalledWith([document.documentElement.outerHTML], { type: 'text/html' });

            // Verify URL.createObjectURL was called
            expect(createObjectURLSpy).toHaveBeenCalled();

            // Verify document.createElement('a') was called
            expect(createElementSpy).toHaveBeenCalledWith('a');

            // Get the created anchor element (mocked)
            // Since createElement is spied upon but not its return value's methods directly,
            // we assume the spies on appendChild/removeChild are sufficient to track its usage.
            // To check attributes on the created 'a', we'd need to make createElementSpy return a mock element.
            // Let's refine this part:
            const mockAnchor = { href: '', download: '', click: jest.fn(), style: {} };
            createElementSpy.mockReturnValue(mockAnchor as unknown as HTMLAnchorElement);

            // Click again to get the mockAnchor into play with the spies
            fireEvent.click(downloadReportButton);

            expect(mockAnchor.href).toBe('mock-object-url');
            expect(mockAnchor.download).toBe('conversion-report.html');
            expect(mockAnchor.click).toHaveBeenCalled(); // Verify the click method on the anchor was called

            // Verify appendChild and removeChild were called
            expect(appendChildSpy).toHaveBeenCalledWith(mockAnchor);
            expect(removeChildSpy).toHaveBeenCalledWith(mockAnchor);

            // Verify URL.revokeObjectURL was called
            expect(revokeObjectURLSpy).toHaveBeenCalledWith('mock-object-url');
        });
=======
});

describe('Feedback Functionality in ConversionReport', () => {
    beforeEach(() => {
        // Clear mock call history before each test
        vi.clearAllMocks();
    });
    test('renders feedback UI elements', () => {
        render(<ConversionReport conversionResult={minimalMockReport} />);

        expect(screen.getByText('Rate this Conversion')).toBeInTheDocument();
        expect(screen.getByTitle('Thumbs Up')).toBeInTheDocument(); // Using title for emoji buttons
        expect(screen.getByTitle('Thumbs Down')).toBeInTheDocument();
        expect(screen.getByPlaceholderText('Optional: Add any comments here...')).toBeInTheDocument();
        expect(screen.getByRole('button', { name: 'Submit Feedback' })).toBeInTheDocument();
    });

    test('feedback type selection works correctly', () => {
        render(<ConversionReport conversionResult={minimalMockReport} />);

        const thumbsUpButton = screen.getByTitle('Thumbs Up');
        const thumbsDownButton = screen.getByTitle('Thumbs Down');

        // Initially, neither should be "pressed" - use aria-pressed attribute which is more reliable
        expect(thumbsUpButton).toHaveAttribute('aria-pressed', 'false');
        expect(thumbsDownButton).toHaveAttribute('aria-pressed', 'false');

        fireEvent.click(thumbsUpButton);
        expect(thumbsUpButton).toHaveAttribute('aria-pressed', 'true');
        expect(thumbsDownButton).toHaveAttribute('aria-pressed', 'false');

        fireEvent.click(thumbsDownButton);
        expect(thumbsDownButton).toHaveAttribute('aria-pressed', 'true');
        expect(thumbsUpButton).toHaveAttribute('aria-pressed', 'false');
    });

    test('submit feedback success flow', async () => {
        const mockSuccessResponse: FeedbackResponse = {
            id: 'fb-1', job_id: minimalMockReport.job_id, feedback_type: 'thumbs_up', comment: 'Great!', created_at: new Date().toISOString()
        };
        mockedSubmitFeedback.mockResolvedValueOnce(mockSuccessResponse);

        render(<ConversionReport conversionResult={minimalMockReport} />);

        fireEvent.click(screen.getByTitle('Thumbs Up'));
        fireEvent.change(screen.getByPlaceholderText('Optional: Add any comments here...'), {
            target: { value: 'Great!' },
        });
        fireEvent.click(screen.getByRole('button', { name: 'Submit Feedback' }));

        expect(mockedSubmitFeedback).toHaveBeenCalledWith({
            job_id: minimalMockReport.job_id,
            feedback_type: 'thumbs_up',
            comment: 'Great!',
            user_id: undefined, // Assuming user_id is not implemented/passed yet
        });

        await waitFor(() => {
            expect(screen.getByText('Thank you for your feedback!')).toBeInTheDocument();
        });
        // Check if form is hidden or submit button is gone
        expect(screen.queryByRole('button', { name: 'Submit Feedback' })).not.toBeInTheDocument();
        expect(screen.queryByTitle('Thumbs Up')).not.toBeInTheDocument();
    });

    test('submit feedback API error flow', async () => {
        const errorMessage = 'Failed to submit feedback due to server issue';
        mockedSubmitFeedback.mockRejectedValueOnce(new Error(errorMessage));

        render(<ConversionReport conversionResult={minimalMockReport} />);

        fireEvent.click(screen.getByTitle('Thumbs Down'));
        fireEvent.click(screen.getByRole('button', { name: 'Submit Feedback' }));

        expect(mockedSubmitFeedback).toHaveBeenCalledTimes(1);

        await waitFor(() => {
            expect(screen.getByText(`Error: ${errorMessage}`)).toBeInTheDocument();
        });
        // Form should still be visible for retry
        expect(screen.getByRole('button', { name: 'Submit Feedback' })).toBeInTheDocument();
    });

    test('submit button is disabled until a feedback type is selected', () => {
        render(<ConversionReport conversionResult={minimalMockReport} />);

        const submitButton = screen.getByRole('button', { name: 'Submit Feedback' });
        expect(submitButton).toBeDisabled();

        fireEvent.click(screen.getByTitle('Thumbs Up'));
        expect(submitButton).not.toBeDisabled();

        fireEvent.click(screen.getByTitle('Thumbs Up')); // Deselect
        expect(submitButton).toBeDisabled();

        fireEvent.click(screen.getByTitle('Thumbs Down'));
        expect(submitButton).not.toBeDisabled();
    });

    test('submit feedback fails if no feedback type is selected (client-side check)', () => {
        render(<ConversionReport conversionResult={minimalMockReport} />);

        const submitButton = screen.getByRole('button', { name: 'Submit Feedback' });
        
        // The submit button should be disabled when no feedback type is selected
        expect(submitButton).toBeDisabled();
        
        // Since the button is disabled, clicking it should not call the API
        fireEvent.click(submitButton);
        expect(mockedSubmitFeedback).not.toHaveBeenCalled();
>>>>>>> 7d7a2332
    });
});<|MERGE_RESOLUTION|>--- conflicted
+++ resolved
@@ -1,10 +1,5 @@
-<<<<<<< HEAD
-import { render, screen, fireEvent } from '@testing-library/react';
-import '@testing-library/jest-dom'; // For extended matchers like .toBeInTheDocument()
-=======
 import { render, screen, fireEvent, waitFor } from '@testing-library/react';
 import '@testing-library/jest-dom';
->>>>>>> 7d7a2332
 import { ConversionReport } from './ConversionReport';
 import type { InteractiveReport, FeedbackResponse } from '../../types/api';
 import { Successful, Failed } from './ConversionReport.stories';
@@ -156,7 +151,6 @@
             expect(screen.getByText(new RegExp(mockReportWithDevLog.developer_log.code_translation_details[0].message, "i"))).toBeInTheDocument();
         }
     });
-<<<<<<< HEAD
 
     describe('Download Buttons', () => {
         // Use the mock data from stories, assuming it has a download_url
@@ -281,7 +275,7 @@
             // Verify URL.revokeObjectURL was called
             expect(revokeObjectURLSpy).toHaveBeenCalledWith('mock-object-url');
         });
-=======
+    });
 });
 
 describe('Feedback Functionality in ConversionReport', () => {
@@ -392,6 +386,5 @@
         // Since the button is disabled, clicking it should not call the API
         fireEvent.click(submitButton);
         expect(mockedSubmitFeedback).not.toHaveBeenCalled();
->>>>>>> 7d7a2332
     });
 });