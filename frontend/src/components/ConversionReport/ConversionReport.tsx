--- conflicted
+++ resolved
@@ -79,7 +79,14 @@
   conversionResult,
   jobStatus
 }) => {
-<<<<<<< HEAD
+  // Feedback state
+  const [feedbackType, setFeedbackType] = useState<'thumbs_up' | 'thumbs_down' | null>(null);
+  const [comment, setComment] = useState('');
+  const [isSubmitting, setIsSubmitting] = useState(false);
+  const [feedbackSubmitted, setFeedbackSubmitted] = useState(false);
+  const [submitStatus, setSubmitStatus] = useState<'success' | 'error' | null>(null);
+  const [submitMessage, setSubmitMessage] = useState('');
+
   const handleDownloadReport = (event: React.MouseEvent<HTMLAnchorElement>) => {
     event.preventDefault();
     const pageHTML = document.documentElement.outerHTML;
@@ -94,22 +101,6 @@
     URL.revokeObjectURL(url);
   };
 
-  // Shared styling for mod cards
-  const modCardStyle: React.CSSProperties = {
-    border: '1px solid #e5e7eb', 
-    borderRadius: '6px', 
-    padding: '1rem', 
-    marginBottom: '1rem', 
-    backgroundColor: 'white'
-=======
-  // Feedback state
-  const [feedbackType, setFeedbackType] = useState<'thumbs_up' | 'thumbs_down' | null>(null);
-  const [comment, setComment] = useState('');
-  const [isSubmitting, setIsSubmitting] = useState(false);
-  const [feedbackSubmitted, setFeedbackSubmitted] = useState(false);
-  const [submitStatus, setSubmitStatus] = useState<'success' | 'error' | null>(null);
-  const [submitMessage, setSubmitMessage] = useState('');
-
   // Feedback handlers
   const handleFeedbackTypeChange = (type: 'thumbs_up' | 'thumbs_down') => {
     if (feedbackType === type) {
@@ -148,7 +139,6 @@
     } finally {
       setIsSubmitting(false);
     }
->>>>>>> 7d7a2332
   };
 
 
@@ -202,63 +192,52 @@
 
       {/* Download Section */}
       {summary.download_url && (
-<<<<<<< HEAD
         <div style={{
           marginBottom: '2rem',
           backgroundColor: '#f0f9ff',
           padding: '1.5rem',
           borderRadius: '8px',
           display: 'flex',
-          flexDirection: 'column', // Stack title and buttons vertically
+          flexDirection: 'column',
           alignItems: 'center',
-          gap: '1rem' // Gap for items inside this div, primarily between title and button row
+          gap: '1rem'
         }}>
           <h3 style={{ marginTop: 0, marginBottom: 0, color: '#1e40af' }}>Your Bedrock Add-on is Ready!</h3>
           <div style={{ display: 'flex', justifyContent: 'center', alignItems: 'center', gap: '1rem' }}>
-            {/* This new inner div is for the buttons row */}
             <a
-            href={summary.download_url}
-            download
-            style={{
-              display: 'inline-block',
-              backgroundColor: '#007bff',
-              color: 'white',
-              padding: '1rem 2rem',
-              borderRadius: '6px',
-              textDecoration: 'none',
-              fontWeight: 'bold',
-              marginTop: '0.5rem',
-              boxShadow: '0px 4px 8px rgba(0, 0, 0, 0.1)'
-            }}
-          >
-            📥 Download .mcaddon
-          </a>
-          <a
-            href="#"
-            onClick={handleDownloadReport}
-            style={{
-              display: 'inline-block',
-              backgroundColor: '#007bff',
-              color: 'white',
-              padding: '1rem 2rem',
-              borderRadius: '6px',
-              textDecoration: 'none',
-              fontWeight: 'bold',
-              marginTop: '0.5rem', // This marginTop can be kept if desired, or removed if gap on parent is enough
-              boxShadow: '0px 4px 8px rgba(0, 0, 0, 0.1)'
-              // marginLeft: '1rem' // Removed
-            }}
-=======
-        <div className={styles.downloadSection}>
-          <h3 className={styles.downloadTitle}>Your Bedrock Add-on is Ready!</h3>
-          <a
-            href={summary.download_url}
-            download
-            className={styles.downloadButton}
->>>>>>> 7d7a2332
-          >
-            📄 Download Report
-          </a>
+              href={summary.download_url}
+              download
+              style={{
+                display: 'inline-block',
+                backgroundColor: '#007bff',
+                color: 'white',
+                padding: '1rem 2rem',
+                borderRadius: '6px',
+                textDecoration: 'none',
+                fontWeight: 'bold',
+                marginTop: '0.5rem',
+                boxShadow: '0px 4px 8px rgba(0, 0, 0, 0.1)'
+              }}
+            >
+              📥 Download .mcaddon
+            </a>
+            <a
+              href="#"
+              onClick={handleDownloadReport}
+              style={{
+                display: 'inline-block',
+                backgroundColor: '#007bff',
+                color: 'white',
+                padding: '1rem 2rem',
+                borderRadius: '6px',
+                textDecoration: 'none',
+                fontWeight: 'bold',
+                marginTop: '0.5rem',
+                boxShadow: '0px 4px 8px rgba(0, 0, 0, 0.1)'
+              }}
+            >
+              📄 Download Report
+            </a>
           </div>
         </div>
       )}
