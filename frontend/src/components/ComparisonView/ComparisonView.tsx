import React, { useEffect, useState } from 'react';
import { useParams } from 'react-router-dom';
import DiffViewer from './DiffViewer';
import FeatureMapper from './FeatureMapper';
import AssumptionTracker from './AssumptionTracker';

// Interface matching the backend response structure for a single comparison result
interface FeatureMappingData {
  id: string;
  java_feature: string;
  bedrock_equivalent: string;
  mapping_type: string;
  confidence_score: number | null;
}

interface ComparisonData {
  id: string; // Changed from comparison_id to id to match backend response
  conversion_id: string;
  structural_diff: { files_added: string[]; files_removed: string[]; files_modified: string[] } | null;
  code_diff: any; // Define more specifically later
  asset_diff: any; // Define more specifically later
  assumptions_applied: any[] | null; // Define more specifically later
  confidence_scores: any | null; // Define more specifically later
  created_at: string | null;
  feature_mappings: FeatureMappingData[] | null;
}

const ComparisonView: React.FC = () => {
  const { comparisonId } = useParams<{ comparisonId: string }>();
  const [data, setData] = useState<ComparisonData | null>(null);
  const [loading, setLoading] = useState<boolean>(true);
  const [error, setError] = useState<string | null>(null);

  useEffect(() => {
    if (comparisonId) {
<<<<<<< HEAD
      // Start loading immediately
      setLoading(true);
      fetch(`/api/v1/comparisons/${comparisonId}`) // Use the actual API endpoint
        .then(res => {
          if (!res.ok) {
            return res.text().then(text => {
              let detail = text;
              try {
                const errJson = JSON.parse(text);
                detail = errJson.detail || text;
              } catch {
                /* ignore parsing error, use text */
              }
              throw new Error(`Failed to fetch comparison data: ${res.status} ${res.statusText} - ${detail}`);
            });
=======
      const fetchComparison = async () => {
        try {
          const response = await fetch(`/api/v1/comparisons/${comparisonId}`); // Use the actual API endpoint
          if (!response.ok) {
            const text = await response.text();
            let detail = text;
            try {
              const errJson = JSON.parse(text);
              detail = errJson.detail || text;
            } catch {
              /* ignore parsing error, use text */
            }
            throw new Error(`Failed to fetch comparison data: ${response.status} ${response.statusText} - ${detail}`);
>>>>>>> ec42c69d
          }
          const fetchedData: ComparisonData = await response.json(); // Type the fetched data
          setData(fetchedData);
          setError(null);
        } catch (err: any) {
          console.error("Error fetching comparison data:", err);
          setError(err.message);
          setData(null);
        } finally {
          setLoading(false);
        }
      };

      fetchComparison();
    } else {
      setError("No comparison ID provided in the URL.");
      setLoading(false);
    }
  }, [comparisonId]);

  if (loading) return <div>Loading comparison data for ID: {comparisonId}...</div>;
  if (error) return <div>Error: {error}</div>;
  if (!data) return <div>No comparison data found for ID: {comparisonId}.</div>;

  return (
    <div>
      <h1>Comparison Report for ID: {data.id}</h1>
      <p>Conversion ID: {data.conversion_id}</p>
      <p>Report Generated At: {data.created_at ? new Date(data.created_at).toLocaleString() : 'N/A'}</p>

      <section>
        <h2>Structural Changes</h2>
        {data.structural_diff ? (
          <pre>{JSON.stringify(data.structural_diff, null, 2)}</pre>
        ) : <p>No structural diff data.</p>}
      </section>

      {/* Pass data to FeatureMapper; it expects an array. */}
      <FeatureMapper features={data.feature_mappings || []} />

      {/* Pass data to DiffViewer */}
      <DiffViewer codeDiff={data.code_diff || { summary: "No code diff data available." }} />

      {/* Pass data to AssumptionTracker; it expects an array. */}
      <AssumptionTracker assumptions={data.assumptions_applied || []} />

      {/* Pass full data to ComparisonReportPage */}
      {/* <ComparisonReportPage fullReport={data} /> */} {/* This might be too much for one page, or could be a separate view */}

      {/* Example of displaying other top-level fields */}
      <section>
        <h2>Confidence Scores</h2>
        {data.confidence_scores ? (
          <pre>{JSON.stringify(data.confidence_scores, null, 2)}</pre>
        ) : <p>No confidence scores.</p>}
      </section>

    </div>
  );
};

export default ComparisonView;<|MERGE_RESOLUTION|>--- conflicted
+++ resolved
@@ -33,25 +33,9 @@
 
   useEffect(() => {
     if (comparisonId) {
-<<<<<<< HEAD
-      // Start loading immediately
-      setLoading(true);
-      fetch(`/api/v1/comparisons/${comparisonId}`) // Use the actual API endpoint
-        .then(res => {
-          if (!res.ok) {
-            return res.text().then(text => {
-              let detail = text;
-              try {
-                const errJson = JSON.parse(text);
-                detail = errJson.detail || text;
-              } catch {
-                /* ignore parsing error, use text */
-              }
-              throw new Error(`Failed to fetch comparison data: ${res.status} ${res.statusText} - ${detail}`);
-            });
-=======
       const fetchComparison = async () => {
         try {
+          setLoading(true);
           const response = await fetch(`/api/v1/comparisons/${comparisonId}`); // Use the actual API endpoint
           if (!response.ok) {
             const text = await response.text();
@@ -63,7 +47,6 @@
               /* ignore parsing error, use text */
             }
             throw new Error(`Failed to fetch comparison data: ${response.status} ${response.statusText} - ${detail}`);
->>>>>>> ec42c69d
           }
           const fetchedData: ComparisonData = await response.json(); // Type the fetched data
           setData(fetchedData);
