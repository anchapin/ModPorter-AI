/**
 * PRD Feature 1: One-Click Modpack Ingestion Component
 * Designed for visual learners with clear feedback and intuitive UI
 */

import React, { useState, useCallback, useEffect } from 'react';
import { useDropzone } from 'react-dropzone';
<<<<<<< HEAD
import { convertMod, pollJobStatus, cancelJob, downloadResult } from '../../services/api';
import {
  ConversionRequest,
  ConversionResponse,
  ConversionStatus // Ensure this is exported from types/api
} from '../../types/api';
=======
import { convertMod } from '../../services/api';
import { ConversionRequest, ConversionResponse } from '../../types/api';
import ConversionProgress from '../ConversionProgress/ConversionProgress'; // Import new component
>>>>>>> 066b8fa0
import './ConversionUpload.css';

interface ConversionUploadProps {
  onConversionStart?: (conversionId: string) => void;
  onConversionComplete?: (conversionId: string) => void; // Optional: To notify parent about completion
}

export const ConversionUpload: React.FC<ConversionUploadProps> = ({ 
  onConversionStart,
  onConversionComplete
}) => {
  const [selectedFile, setSelectedFile] = useState<File | null>(null);
  const [modUrl, setModUrl] = useState('');
  const [smartAssumptions, setSmartAssumptions] = useState(true);
  const [includeDependencies, setIncludeDependencies] = useState(true);
<<<<<<< HEAD
  const [isConverting, setIsConverting] = useState(false); // True during initial upload and when polling starts
=======
  const [isConverting, setIsConverting] = useState(false);
  const [currentConversionId, setCurrentConversionId] = useState<string | null>(null); // New state
>>>>>>> 066b8fa0
  const [error, setError] = useState<string | null>(null);
  const [showSmartAssumptionsInfo, setShowSmartAssumptionsInfo] = useState(false);

  const [conversionId, setConversionId] = useState<string | null>(null);
  const [currentStatus, setCurrentStatus] = useState<ConversionStatus | null>(null);
  const [progressPercentage, setProgressPercentage] = useState<number>(0);
  const [isPolling, setIsPolling] = useState<boolean>(false);
  const [pollingAttempts, setPollingAttempts] = useState<number>(0);
  const MAX_POLLING_ATTEMPTS = 30; // Poll for 30 * 2s = 1 minute

  // PRD Feature 1: File validation
  const validateFile = (file: File): boolean => {
    const validTypes = ['application/java-archive', 'application/zip', 'application/x-zip-compressed'];
    const validExtensions = ['.jar', '.zip'];
    
    const hasValidType = validTypes.includes(file.type);
    const hasValidExtension = validExtensions.some(ext => file.name.toLowerCase().endsWith(ext));
    
    return hasValidType || hasValidExtension;
  };

  // PRD Feature 1: URL validation for CurseForge and Modrinth
  const validateUrl = (url: string): boolean => {
    const validDomains = [
      'curseforge.com',
      'www.curseforge.com',
      'modrinth.com',
      'www.modrinth.com'
    ];
    
    try {
      const urlObj = new URL(url);
      return validDomains.some(domain => urlObj.hostname === domain);
    } catch {
      return false;
    }
  };

  const onDrop = useCallback((acceptedFiles: File[], rejectedFiles: any[]) => {
    // Handle rejected files first
    if (rejectedFiles.length > 0) {
      setError('Unsupported file type. Please upload .jar or .zip files only.');
      return;
    }
    
    const file = acceptedFiles[0];
    
    if (!file) return;
    
    if (!validateFile(file)) {
      setError('Unsupported file type. Please upload .jar or .zip files only.');
      return;
    }
    
    setSelectedFile(file);
    setModUrl(''); // Clear URL if file is selected
    setError(null);
    // Reset conversion if a new file is selected
    setIsConverting(false);
    setCurrentConversionId(null);
  }, []);

  const { getRootProps, getInputProps, isDragActive } = useDropzone({
    onDrop,
    multiple: false,
    accept: {
      'application/java-archive': ['.jar'],
      'application/zip': ['.zip']
    }
  });

  const handleUrlChange = (e: React.ChangeEvent<HTMLInputElement>) => {
    const url = e.target.value;
    setModUrl(url);
    
    if (url && !validateUrl(url)) {
      setError('Invalid URL. Please use CurseForge or Modrinth links only.');
    } else {
      setError(null);
      if (url) { // Only clear file and reset conversion if URL is actively being entered
        setSelectedFile(null);
        setIsConverting(false);
        setCurrentConversionId(null);
      }
    }
  };

  const handleConvert = async () => {
    if (!selectedFile && !modUrl) {
      setError('Please upload a file or enter a URL');
      return;
    }

    if (modUrl && !validateUrl(modUrl)) {
      setError('Please enter a valid CurseForge or Modrinth URL');
      return;
    }

    setIsConverting(true); // Keep this to manage UI state for button, etc.
    setCurrentConversionId(null); // Reset previous ID if any
    setError(null);
    setCurrentStatus(ConversionStatus.PENDING); // Initial status
    setProgressPercentage(0);

    try {
      const request: ConversionRequest = {
        file: selectedFile,
        modUrl: modUrl || undefined,
        smartAssumptions,
        includeDependencies
      };

      const response: ConversionResponse = await convertMod(request); // Assuming convertMod returns { conversionId: string; ... }

      // The API response model from backend `ConversionResponse` has `job_id`
      // Let's assume the `convertMod` service maps `job_id` to `conversionId` for frontend consistency
      // or we use `response.job_id` directly if that's what `ConversionProgress` expects.
      // Based on previous steps, ConversionProgress expects `conversionId`.
      // The backend `ConversionResponse` has `job_id`. Let's assume `convertMod` returns it as `conversionId` or we adapt.
      // For now, let's assume `response.conversionId` is correct based on `types/api.ts` potentially adapting this.
      // If `convertMod` returns `job_id`, then it should be `response.job_id`.
      // Let's use `response.job_id` as that's what the backend returns.
      // And ensure `ConversionProgress` prop is also `job_id` or adapt here.
      // For now, assuming `ConversionProgress` prop `conversionId` matches `job_id`.

      setCurrentConversionId(response.job_id); // Set the new conversion ID
      // isConverting remains true to show the ConversionProgress component
      
      setConversionId(response.conversionId);
      setIsPolling(true); // Start polling
      setCurrentStatus(response.status || ConversionStatus.PENDING); // Use status from initial response
      setProgressPercentage(response.progress || 0);

      if (onConversionStart) {
        onConversionStart(response.job_id);
      }
<<<<<<< HEAD
      setPollingAttempts(0); // Reset polling attempts
    } catch (err: any) {
      setError(err.message ? `Conversion request failed: ${err.message}. Please try again.` : 'Conversion request failed. Please check your connection and try again.');
      setIsConverting(false); // Stop if initial conversion call fails
    }
    // No finally block for setIsConverting(false) here, as polling will manage this
  };

  useEffect(() => {
    let intervalId: NodeJS.Timeout | null = null;

    if (conversionId && isPolling) {
      if (pollingAttempts >= MAX_POLLING_ATTEMPTS) {
        setError('Conversion is taking longer than expected. Please try cancelling and starting again, or check back later.');
        setIsPolling(false);
        setIsConverting(false);
        // Optionally, you could set a specific status like TIMEOUT
        // setCurrentStatus(ConversionStatus.TIMEOUT);
        return;
      }

      intervalId = setInterval(async () => {
        setPollingAttempts(prev => prev + 1);
        try {
          const statusResponse = await pollJobStatus(conversionId);
          setCurrentStatus(statusResponse.status);
          setProgressPercentage(statusResponse.progress || 0);

          if (statusResponse.status === ConversionStatus.COMPLETED ||
              statusResponse.status === ConversionStatus.FAILED ||
              statusResponse.status === ConversionStatus.CANCELLED) {
            setIsPolling(false);
            setIsConverting(false); // Conversion process finished
            if (statusResponse.status === ConversionStatus.COMPLETED && onConversionComplete) {
              onConversionComplete(conversionId);
            }
            if (statusResponse.status === ConversionStatus.FAILED) {
              setError(statusResponse.error || 'Conversion process failed. Please check the report for details if available, or try again.');
            }
          }
        } catch (err: any) {
          setError(err.message ? `Error fetching status: ${err.message}.` : 'Error fetching conversion status. Please check your connection.');
          setIsPolling(false); // Stop polling on error
          setIsConverting(false);
        }
      }, 2000); // Poll every 2 seconds
    }

    return () => {
      if (intervalId) {
        clearInterval(intervalId);
      }
    };
  }, [conversionId, isPolling, onConversionComplete]);

  const handleCancel = async () => {
    if (!conversionId) return;

    setError(null); // Clear previous errors
    try {
      await cancelJob(conversionId);
      setIsPolling(false);
      setIsConverting(false);
      setCurrentStatus(ConversionStatus.CANCELLED);
      setConversionId(null); // Reset conversion ID
      setProgressPercentage(0);
      // Optionally, provide feedback that cancellation was successful
      setError(null); // Clear any previous errors on successful cancel
    } catch (err: any) {
      setError(err.message ? `Failed to cancel job: ${err.message}.` : 'Failed to cancel job. Please try again.');
      // Keep isConverting and isPolling true if cancel fails, to allow retry or show error
    }
  };

  const handleDownload = async () => {
    if (!conversionId || currentStatus !== ConversionStatus.COMPLETED) return;
    setError(null);
    try {
      const blob = await downloadResult(conversionId);
      const url = window.URL.createObjectURL(blob);
      const a = document.createElement('a');
      a.href = url;
      a.download = `${conversionId}_converted.mcaddon`; // Or get filename from API if available
      document.body.appendChild(a);
      a.click();
      a.remove();
      window.URL.revokeObjectURL(url);
    } catch (err: any) {
      setError(err.message ? `Download failed: ${err.message}.` : 'Download failed. Please try again.');
    }
  };

  const getStatusMessage = (): string => {
    if (!isConverting && !isPolling && currentStatus !== ConversionStatus.COMPLETED && currentStatus !== ConversionStatus.FAILED && currentStatus !== ConversionStatus.CANCELLED) {
      return selectedFile || modUrl ? 'Ready to convert' : 'Awaiting file or URL';
    }
    if (currentStatus === ConversionStatus.PENDING) return 'Upload complete, conversion pending...';
    if (currentStatus === ConversionStatus.IN_PROGRESS) return `Conversion in progress (${progressPercentage.toFixed(0)}%)...`;
    if (currentStatus === ConversionStatus.UPLOADING) return 'Uploading your file(s)...';
    if (currentStatus === ConversionStatus.ANALYZING) return `Analyzing mod structure (${progressPercentage.toFixed(0)}%)...`;
    if (currentStatus === ConversionStatus.CONVERTING) return `AI processing and converting (${progressPercentage.toFixed(0)}%)...`;
    if (currentStatus === ConversionStatus.PACKAGING) return `Packaging Bedrock add-on (${progressPercentage.toFixed(0)}%)...`;
    if (currentStatus === ConversionStatus.COMPLETED) return 'Conversion successful! Your download will begin shortly if not already started.';
    if (currentStatus === ConversionStatus.FAILED) return 'Conversion process failed. Please review the error message below.';
    if (currentStatus === ConversionStatus.CANCELLED) return 'Conversion has been cancelled. You can start a new conversion.';
    if (pollingAttempts >= MAX_POLLING_ATTEMPTS) return 'Conversion is taking longer than expected. You may cancel or continue waiting.';
    return 'Initiating conversion process...';
=======
    } catch (err) {
      setError(err instanceof Error ? err.message : 'Conversion failed');
      setIsConverting(false); // Stop conversion display on error
      setCurrentConversionId(null);
    }
    // We don't set setIsConverting(false) in `finally` anymore if successful,
    // as `ConversionProgress` will take over managing its display based on its internal state.
    // `isConverting` will be set to false when a new file/URL is selected or cleared.
>>>>>>> 066b8fa0
  };

  const canConvert = (selectedFile || (modUrl && validateUrl(modUrl))) && !isConverting && !isPolling;

  const resetConversionState = () => {
    setSelectedFile(null);
    setModUrl('');
    setIsConverting(false);
    setIsPolling(false);
    setError(null);
    setConversionId(null);
    setCurrentStatus(null);
    setProgressPercentage(0);
    setPollingAttempts(0);
  };

  return (
    <div className="conversion-upload">
      <div className="upload-header">
        <h2>Convert Java Mods to Bedrock</h2>
        <p>Upload your mod or paste a repository URL to get started</p>
      </div>

      {/* File Upload Area */}
      <div 
        {...getRootProps()} 
        className={`dropzone ${isDragActive ? 'drag-active' : ''} ${selectedFile ? 'file-selected' : ''} ${(isConverting || isPolling || currentStatus === ConversionStatus.COMPLETED) ? 'disabled-dropzone' : ''}`}
      >
        <input {...getInputProps()} aria-label="File upload" disabled={isConverting || isPolling || currentStatus === ConversionStatus.COMPLETED} />
        
        {selectedFile ? (
          <div className="file-preview">
            <div className="file-icon">📦</div>
            <div className="file-info">
              <div className="file-name">{selectedFile.name}</div>
              <div className="file-size">{(selectedFile.size / 1024 / 1024).toFixed(2)} MB</div>
              <div className="status">{getStatusMessage()}</div>
            </div>
            <button 
              className="remove-file"
              onClick={(e) => {
                e.stopPropagation();
<<<<<<< HEAD
                if (!(isConverting || isPolling || currentStatus === ConversionStatus.COMPLETED)) setSelectedFile(null);
=======
                setSelectedFile(null);
                setIsConverting(false); // Reset conversion state
                setCurrentConversionId(null);
>>>>>>> 066b8fa0
              }}
              disabled={isConverting || isPolling || currentStatus === ConversionStatus.COMPLETED}
            >
              ✕
            </button>
          </div>
        ) : (currentStatus === ConversionStatus.COMPLETED || currentStatus === ConversionStatus.FAILED || currentStatus === ConversionStatus.CANCELLED) ? (
           <div className="upload-prompt">
            <div className="upload-icon">🎉</div>
            <h3>{getStatusMessage()}</h3>
            <button type="button" className="browse-button" onClick={resetConversionState}>
              Start New Conversion
            </button>
          </div>
        ) : (
          <div className="upload-prompt">
            <div className="upload-icon">📁</div>
            <h3>Drag & drop your modpack here</h3>
            <p>Supports .jar files and .zip modpack archives</p>
            <button type="button" className="browse-button" disabled={isConverting || isPolling || currentStatus === ConversionStatus.COMPLETED}>
              Browse Files
            </button>
          </div>
        )}
      </div>

      {/* URL Input */}
      {/* URL Input - Hide if file selected or in processing states that are not initial */}
      { !selectedFile && currentStatus !== ConversionStatus.COMPLETED && currentStatus !== ConversionStatus.FAILED && currentStatus !== ConversionStatus.CANCELLED && (
        <div className="url-input-section">
          <div className="divider">
            <span>or paste URL</span>
          </div>

          <input
            type="url"
            value={modUrl}
            onChange={handleUrlChange}
            placeholder="https://www.curseforge.com/minecraft/mc-mods/your-mod or https://modrinth.com/mod/your-mod"
            className="url-input"
            disabled={!!selectedFile || isConverting || isPolling || currentStatus === ConversionStatus.COMPLETED}
          />

          <div className="supported-sites">
            <span>Supported: CurseForge • Modrinth</span>
          </div>
        </div>
      )}

      {/* Configuration Options - Hide on final states */}
      { currentStatus !== ConversionStatus.COMPLETED && currentStatus !== ConversionStatus.FAILED && currentStatus !== ConversionStatus.CANCELLED && (
        <div className={`conversion-options ${(isConverting || isPolling || currentStatus === ConversionStatus.COMPLETED) ? 'disabled-options' : ''}`}>
        <div className="option-group">
          <label className="checkbox-label">
            <input
              type="checkbox"
              checked={smartAssumptions}
              onChange={(e) => setSmartAssumptions(e.target.checked)}
              disabled={isConverting || isPolling || currentStatus === ConversionStatus.COMPLETED}
            />
            <span className="checkmark"></span>
            Enable Smart Assumptions
            <button 
              className="info-button"
              onClick={() => setShowSmartAssumptionsInfo(!showSmartAssumptionsInfo)}
              aria-label="Learn more about smart assumptions"
              disabled={isConverting || isPolling || currentStatus === ConversionL.COMPLETED}
            >
              ℹ️
            </button>
          </label>
          
          <p className="option-description">
            AI will make intelligent compromises for incompatible features
          </p>
          
          {showSmartAssumptionsInfo && (
            <div className="smart-assumptions-info">
              <h4>What are Smart Assumptions?</h4>
              <p>When direct conversion isn't possible, our AI can make intelligent substitutions:</p>
              <ul>
                <li><strong>Custom Dimensions:</strong> May become unique structures in existing dimensions.</li>
                <li><strong>Complex Machinery:</strong> Could be simplified to functional equivalents or decorative blocks.</li>
                <li><strong>Custom GUIs:</strong> Information might be presented using in-game items like books or signs.</li>
                <li><strong>Client-Side Rendering Effects:</strong> Often excluded, with a note provided.</li>
              </ul>
              <p>This helps maximize compatibility and playability in Bedrock Edition.</p>
            </div>
          )}
        </div>

        <div className="option-group">
          <label className="checkbox-label">
            <input
              type="checkbox"
              checked={includeDependencies}
              onChange={(e) => setIncludeDependencies(e.target.checked)}
              disabled={isConverting || isPolling || currentStatus === ConversionStatus.COMPLETED}
            />
            <span className="checkmark"></span>
            Include Dependencies
          </label>
          
          <p className="option-description">
            Automatically bundle required libraries and dependencies
          </p>
        </div>
      </div>

      {/* Error Display */}
      {error && (
        <div className="error-message">
          <span className="error-icon">⚠️</span>
          {error}
        </div>
      )}

<<<<<<< HEAD
      {/* Convert/Cancel/Download Buttons */}
      <div className="action-buttons">
        {currentStatus === ConversionStatus.COMPLETED ? (
          <button
            className="download-button"
            onClick={handleDownload}
          >
            <span role="img" aria-label="download">📥</span> Download Converted Mod
          </button>
        ) : (isConverting || isPolling) && currentStatus !== ConversionStatus.FAILED && currentStatus !== ConversionStatus.CANCELLED ? (
          <button
            className="cancel-button"
            onClick={handleCancel}
          >
            <span role="img" aria-label="cancel">🚫</span> Cancel Conversion
          </button>
        ) : currentStatus !== ConversionStatus.FAILED && currentStatus !== ConversionStatus.CANCELLED && (
          <button
            className={`convert-button ${!canConvert ? 'disabled' : ''}`}
            onClick={handleConvert}
            disabled={!canConvert}
          >
            🚀 Convert to Bedrock
          </button>
        )}
        {/* "Start New" button could also be placed here or as part of the status display for FAILED/CANCELLED */}
      </div>

      {/* Progress Bar and Status Message - Show unless it's a final state AND not an error that needs showing message for */}
      {(isConverting || isPolling || currentStatus === ConversionStatus.FAILED || currentStatus === ConversionStatus.CANCELLED) &&
        currentStatus !== ConversionStatus.COMPLETED && (
        <div className="progress-section">
          <div className="status-message">{getStatusMessage()}</div>
          {(isConverting || isPolling) && currentStatus !== ConversionStatus.FAILED && currentStatus !== ConversionStatus.CANCELLED && (
            <div className="progress-bar" role="progressbar" aria-valuenow={progressPercentage} aria-valuemin={0} aria-valuemax={100}>
              <div className="progress-fill" style={{ width: `${progressPercentage}%` }}></div>
            </div>
          )}
        </div>
      )}

      {/* Progress Indicator for Visual Learners - Hide on final states */}
      {(isConverting || isPolling) && currentStatus !== ConversionStatus.COMPLETED && currentStatus !== ConversionStatus.FAILED && currentStatus !== ConversionStatus.CANCELLED && (
        <div className="conversion-steps">
          <div className={`step ${currentStatus === ConversionStatus.ANALYZING || (currentStatus === ConversionStatus.IN_PROGRESS && progressPercentage >=0 && progressPercentage <33) ? 'active' : ''}`}>
            <div className="step-icon">🔍</div>
            <span>{currentStatus === ConversionStatus.ANALYZING ? `Analyzing... (${progressPercentage.toFixed(0)}%)` : 'Analyze Mod'}</span>
          </div>
          <div className={`step ${currentStatus === ConversionStatus.CONVERTING || (currentStatus === ConversionStatus.IN_PROGRESS && progressPercentage >=33 && progressPercentage <66)? 'active' : ''}`}>
            <div className="step-icon">🤖</div>
            <span>{currentStatus === ConversionStatus.CONVERTING ? `AI Converting... (${progressPercentage.toFixed(0)}%)` : 'AI Convert'}</span>
          </div>
          <div className={`step ${currentStatus === ConversionStatus.PACKAGING || (currentStatus === ConversionStatus.IN_PROGRESS && progressPercentage >=66 && progressPercentage <=100) ? 'active' : ''}`}>
            <div className="step-icon">📦</div>
            <span>{currentStatus === ConversionStatus.PACKAGING ? `Packaging Add-on... (${progressPercentage.toFixed(0)}%)` : 'Package Add-on'}</span>
          </div>
        </div>
=======
      {/* Convert Button */}
      {!currentConversionId && ( // Only show convert button if no active conversion for this component instance
        <button
          className={`convert-button ${!canConvert ? 'disabled' : ''}`}
          onClick={handleConvert}
          disabled={!canConvert || isConverting} // Disable if already attempting to convert (before ID is set)
        >
          {isConverting && !currentConversionId ? ( // Show spinner only during the very initial phase
            <>
              <div className="spinner"></div>
              Initiating...
            </>
          ) : (
            <>
              🚀 Convert to Bedrock
            </>
          )}
        </button>
      )}

      {/* New ConversionProgress component rendering */}
      {currentConversionId && ( // Render ConversionProgress if an ID is set
        <ConversionProgress conversionId={currentConversionId} />
>>>>>>> 066b8fa0
      )}
    </div>
  );
};<|MERGE_RESOLUTION|>--- conflicted
+++ resolved
@@ -5,23 +5,22 @@
 
 import React, { useState, useCallback, useEffect } from 'react';
 import { useDropzone } from 'react-dropzone';
-<<<<<<< HEAD
-import { convertMod, pollJobStatus, cancelJob, downloadResult } from '../../services/api';
+import { convertMod, getConversionStatus, cancelJob, downloadResult } from '../../services/api';
 import {
   ConversionRequest,
   ConversionResponse,
-  ConversionStatus // Ensure this is exported from types/api
+  ConversionStatus,
+  ConversionStatusEnum
 } from '../../types/api';
-=======
-import { convertMod } from '../../services/api';
-import { ConversionRequest, ConversionResponse } from '../../types/api';
-import ConversionProgress from '../ConversionProgress/ConversionProgress'; // Import new component
->>>>>>> 066b8fa0
+import ConversionProgress from '../ConversionProgress/ConversionProgress';
 import './ConversionUpload.css';
 
+// Move constant outside component as suggested by Copilot
+const MAX_POLLING_ATTEMPTS = 30; // Poll for 30 * 2s = 1 minute
+
 interface ConversionUploadProps {
-  onConversionStart?: (conversionId: string) => void;
-  onConversionComplete?: (conversionId: string) => void; // Optional: To notify parent about completion
+  onConversionStart?: (jobId: string) => void;
+  onConversionComplete?: (jobId: string) => void;
 }
 
 export const ConversionUpload: React.FC<ConversionUploadProps> = ({ 
@@ -32,21 +31,16 @@
   const [modUrl, setModUrl] = useState('');
   const [smartAssumptions, setSmartAssumptions] = useState(true);
   const [includeDependencies, setIncludeDependencies] = useState(true);
-<<<<<<< HEAD
-  const [isConverting, setIsConverting] = useState(false); // True during initial upload and when polling starts
-=======
   const [isConverting, setIsConverting] = useState(false);
-  const [currentConversionId, setCurrentConversionId] = useState<string | null>(null); // New state
->>>>>>> 066b8fa0
+  const [currentConversionId, setCurrentConversionId] = useState<string | null>(null);
   const [error, setError] = useState<string | null>(null);
   const [showSmartAssumptionsInfo, setShowSmartAssumptionsInfo] = useState(false);
 
-  const [conversionId, setConversionId] = useState<string | null>(null);
+  // Extended state for polling functionality
   const [currentStatus, setCurrentStatus] = useState<ConversionStatus | null>(null);
   const [progressPercentage, setProgressPercentage] = useState<number>(0);
   const [isPolling, setIsPolling] = useState<boolean>(false);
   const [pollingAttempts, setPollingAttempts] = useState<number>(0);
-  const MAX_POLLING_ATTEMPTS = 30; // Poll for 30 * 2s = 1 minute
 
   // PRD Feature 1: File validation
   const validateFile = (file: File): boolean => {
@@ -76,6 +70,45 @@
     }
   };
 
+  const resetConversionState = () => {
+    setSelectedFile(null);
+    setModUrl('');
+    setCurrentConversionId(null);
+    setCurrentStatus(null);
+    setProgressPercentage(0);
+    setIsPolling(false);
+    setPollingAttempts(0);
+    setIsConverting(false);
+    setError(null);
+  };
+
+  const getStatusMessage = () => {
+    if (!currentStatus) return 'Ready to convert';
+    
+    switch (currentStatus.status) {
+      case ConversionStatusEnum.PENDING:
+        return 'Queued for processing...';
+      case ConversionStatusEnum.UPLOADING:
+        return 'Uploading file...';
+      case ConversionStatusEnum.IN_PROGRESS:
+        return 'Processing...';
+      case ConversionStatusEnum.ANALYZING:
+        return 'Analyzing mod structure...';
+      case ConversionStatusEnum.CONVERTING:
+        return 'Converting to Bedrock...';
+      case ConversionStatusEnum.PACKAGING:
+        return 'Packaging add-on...';
+      case ConversionStatusEnum.COMPLETED:
+        return 'Conversion completed!';
+      case ConversionStatusEnum.FAILED:
+        return 'Conversion failed';
+      case ConversionStatusEnum.CANCELLED:
+        return 'Conversion cancelled';
+      default:
+        return currentStatus.message || 'Processing...';
+    }
+  };
+
   const onDrop = useCallback((acceptedFiles: File[], rejectedFiles: any[]) => {
     // Handle rejected files first
     if (rejectedFiles.length > 0) {
@@ -95,130 +128,153 @@
     setSelectedFile(file);
     setModUrl(''); // Clear URL if file is selected
     setError(null);
-    // Reset conversion if a new file is selected
-    setIsConverting(false);
-    setCurrentConversionId(null);
-  }, []);
+    // Reset conversion state when new file is selected
+    if (currentConversionId) {
+      resetConversionState();
+    }
+  }, [currentConversionId]);
 
   const { getRootProps, getInputProps, isDragActive } = useDropzone({
     onDrop,
-    multiple: false,
     accept: {
       'application/java-archive': ['.jar'],
-      'application/zip': ['.zip']
-    }
+      'application/zip': ['.zip'],
+      'application/x-zip-compressed': ['.zip']
+    },
+    maxFiles: 1,
+    multiple: false
   });
 
   const handleUrlChange = (e: React.ChangeEvent<HTMLInputElement>) => {
     const url = e.target.value;
     setModUrl(url);
     
+    if (url) {
+      setSelectedFile(null); // Clear file if URL is entered
+      if (currentConversionId) {
+        resetConversionState();
+      }
+    }
+    
+    // Validate URL on input
     if (url && !validateUrl(url)) {
-      setError('Invalid URL. Please use CurseForge or Modrinth links only.');
+      setError('Please enter a valid CurseForge or Modrinth URL.');
     } else {
       setError(null);
-      if (url) { // Only clear file and reset conversion if URL is actively being entered
-        setSelectedFile(null);
-        setIsConverting(false);
-        setCurrentConversionId(null);
-      }
-    }
-  };
-
-  const handleConvert = async () => {
+    }
+  };
+
+  const handleCancel = async () => {
+    if (!currentConversionId) return;
+    
+    try {
+      await cancelJob(currentConversionId);
+      setCurrentStatus(prev => prev ? { ...prev, status: ConversionStatusEnum.CANCELLED } : null);
+      setIsPolling(false);
+      setIsConverting(false);
+    } catch (err: any) {
+      setError(err.message || 'Failed to cancel conversion');
+    }
+  };
+
+  const handleDownload = async () => {
+    if (!currentConversionId) return;
+    
+    try {
+      const blob = await downloadResult(currentConversionId);
+      const url = window.URL.createObjectURL(blob);
+      const a = document.createElement('a');
+      a.href = url;
+      a.download = `converted-mod-${currentConversionId}.mcaddon`;
+      document.body.appendChild(a);
+      a.click();
+      window.URL.revokeObjectURL(url);
+      document.body.removeChild(a);
+    } catch (err: any) {
+      setError(err.message || 'Failed to download conversion result');
+    }
+  };
+
+  const handleSubmit = async (e: React.FormEvent) => {
+    e.preventDefault();
+    
     if (!selectedFile && !modUrl) {
-      setError('Please upload a file or enter a URL');
+      setError('Please select a file or enter a URL.');
       return;
     }
-
+    
     if (modUrl && !validateUrl(modUrl)) {
-      setError('Please enter a valid CurseForge or Modrinth URL');
+      setError('Please enter a valid CurseForge or Modrinth URL.');
       return;
     }
-
-    setIsConverting(true); // Keep this to manage UI state for button, etc.
-    setCurrentConversionId(null); // Reset previous ID if any
+    
+    setIsConverting(true);
     setError(null);
-    setCurrentStatus(ConversionStatus.PENDING); // Initial status
-    setProgressPercentage(0);
-
+    
     try {
       const request: ConversionRequest = {
-        file: selectedFile,
+        file: selectedFile || undefined,
         modUrl: modUrl || undefined,
         smartAssumptions,
-        includeDependencies
+        includeDependencies,
       };
 
-      const response: ConversionResponse = await convertMod(request); // Assuming convertMod returns { conversionId: string; ... }
-
-      // The API response model from backend `ConversionResponse` has `job_id`
-      // Let's assume the `convertMod` service maps `job_id` to `conversionId` for frontend consistency
-      // or we use `response.job_id` directly if that's what `ConversionProgress` expects.
-      // Based on previous steps, ConversionProgress expects `conversionId`.
-      // The backend `ConversionResponse` has `job_id`. Let's assume `convertMod` returns it as `conversionId` or we adapt.
-      // For now, let's assume `response.conversionId` is correct based on `types/api.ts` potentially adapting this.
-      // If `convertMod` returns `job_id`, then it should be `response.job_id`.
-      // Let's use `response.job_id` as that's what the backend returns.
-      // And ensure `ConversionProgress` prop is also `job_id` or adapt here.
-      // For now, assuming `ConversionProgress` prop `conversionId` matches `job_id`.
-
-      setCurrentConversionId(response.job_id); // Set the new conversion ID
-      // isConverting remains true to show the ConversionProgress component
+      const response: ConversionResponse = await convertMod(request);
       
-      setConversionId(response.conversionId);
-      setIsPolling(true); // Start polling
-      setCurrentStatus(response.status || ConversionStatus.PENDING); // Use status from initial response
-      setProgressPercentage(response.progress || 0);
+      setCurrentConversionId(response.job_id);
+      setIsPolling(true);
+      setProgressPercentage(0);
 
       if (onConversionStart) {
         onConversionStart(response.job_id);
       }
-<<<<<<< HEAD
-      setPollingAttempts(0); // Reset polling attempts
+      setPollingAttempts(0);
     } catch (err: any) {
       setError(err.message ? `Conversion request failed: ${err.message}. Please try again.` : 'Conversion request failed. Please check your connection and try again.');
-      setIsConverting(false); // Stop if initial conversion call fails
-    }
-    // No finally block for setIsConverting(false) here, as polling will manage this
-  };
-
+      setIsConverting(false);
+    }
+  };
+
+  // Polling effect with proper dependency array as suggested by Copilot
   useEffect(() => {
     let intervalId: NodeJS.Timeout | null = null;
 
-    if (conversionId && isPolling) {
+    if (currentConversionId && isPolling) {
       if (pollingAttempts >= MAX_POLLING_ATTEMPTS) {
         setError('Conversion is taking longer than expected. Please try cancelling and starting again, or check back later.');
         setIsPolling(false);
         setIsConverting(false);
-        // Optionally, you could set a specific status like TIMEOUT
-        // setCurrentStatus(ConversionStatus.TIMEOUT);
         return;
       }
 
       intervalId = setInterval(async () => {
-        setPollingAttempts(prev => prev + 1);
         try {
-          const statusResponse = await pollJobStatus(conversionId);
-          setCurrentStatus(statusResponse.status);
-          setProgressPercentage(statusResponse.progress || 0);
-
-          if (statusResponse.status === ConversionStatus.COMPLETED ||
-              statusResponse.status === ConversionStatus.FAILED ||
-              statusResponse.status === ConversionStatus.CANCELLED) {
+          const status = await getConversionStatus(currentConversionId);
+          setCurrentStatus(status);
+          setProgressPercentage(status.progress);
+          setPollingAttempts(prev => prev + 1);
+
+          // Check if conversion is complete
+          if (status.status === ConversionStatusEnum.COMPLETED) {
             setIsPolling(false);
-            setIsConverting(false); // Conversion process finished
-            if (statusResponse.status === ConversionStatus.COMPLETED && onConversionComplete) {
-              onConversionComplete(conversionId);
+            setIsConverting(false);
+            if (onConversionComplete) {
+              onConversionComplete(currentConversionId);
             }
-            if (statusResponse.status === ConversionStatus.FAILED) {
-              setError(statusResponse.error || 'Conversion process failed. Please check the report for details if available, or try again.');
+          } else if (status.status === ConversionStatusEnum.FAILED || status.status === ConversionStatusEnum.CANCELLED) {
+            setIsPolling(false);
+            setIsConverting(false);
+            if (status.error) {
+              setError(status.error);
             }
           }
         } catch (err: any) {
-          setError(err.message ? `Error fetching status: ${err.message}.` : 'Error fetching conversion status. Please check your connection.');
-          setIsPolling(false); // Stop polling on error
-          setIsConverting(false);
+          setPollingAttempts(prev => prev + 1);
+          if (pollingAttempts >= MAX_POLLING_ATTEMPTS - 1) {
+            setError('Unable to check conversion status. Please try again later.');
+            setIsPolling(false);
+            setIsConverting(false);
+          }
         }
       }, 2000); // Poll every 2 seconds
     }
@@ -228,320 +284,198 @@
         clearInterval(intervalId);
       }
     };
-  }, [conversionId, isPolling, onConversionComplete]);
-
-  const handleCancel = async () => {
-    if (!conversionId) return;
-
-    setError(null); // Clear previous errors
-    try {
-      await cancelJob(conversionId);
-      setIsPolling(false);
-      setIsConverting(false);
-      setCurrentStatus(ConversionStatus.CANCELLED);
-      setConversionId(null); // Reset conversion ID
-      setProgressPercentage(0);
-      // Optionally, provide feedback that cancellation was successful
-      setError(null); // Clear any previous errors on successful cancel
-    } catch (err: any) {
-      setError(err.message ? `Failed to cancel job: ${err.message}.` : 'Failed to cancel job. Please try again.');
-      // Keep isConverting and isPolling true if cancel fails, to allow retry or show error
-    }
-  };
-
-  const handleDownload = async () => {
-    if (!conversionId || currentStatus !== ConversionStatus.COMPLETED) return;
-    setError(null);
-    try {
-      const blob = await downloadResult(conversionId);
-      const url = window.URL.createObjectURL(blob);
-      const a = document.createElement('a');
-      a.href = url;
-      a.download = `${conversionId}_converted.mcaddon`; // Or get filename from API if available
-      document.body.appendChild(a);
-      a.click();
-      a.remove();
-      window.URL.revokeObjectURL(url);
-    } catch (err: any) {
-      setError(err.message ? `Download failed: ${err.message}.` : 'Download failed. Please try again.');
-    }
-  };
-
-  const getStatusMessage = (): string => {
-    if (!isConverting && !isPolling && currentStatus !== ConversionStatus.COMPLETED && currentStatus !== ConversionStatus.FAILED && currentStatus !== ConversionStatus.CANCELLED) {
-      return selectedFile || modUrl ? 'Ready to convert' : 'Awaiting file or URL';
-    }
-    if (currentStatus === ConversionStatus.PENDING) return 'Upload complete, conversion pending...';
-    if (currentStatus === ConversionStatus.IN_PROGRESS) return `Conversion in progress (${progressPercentage.toFixed(0)}%)...`;
-    if (currentStatus === ConversionStatus.UPLOADING) return 'Uploading your file(s)...';
-    if (currentStatus === ConversionStatus.ANALYZING) return `Analyzing mod structure (${progressPercentage.toFixed(0)}%)...`;
-    if (currentStatus === ConversionStatus.CONVERTING) return `AI processing and converting (${progressPercentage.toFixed(0)}%)...`;
-    if (currentStatus === ConversionStatus.PACKAGING) return `Packaging Bedrock add-on (${progressPercentage.toFixed(0)}%)...`;
-    if (currentStatus === ConversionStatus.COMPLETED) return 'Conversion successful! Your download will begin shortly if not already started.';
-    if (currentStatus === ConversionStatus.FAILED) return 'Conversion process failed. Please review the error message below.';
-    if (currentStatus === ConversionStatus.CANCELLED) return 'Conversion has been cancelled. You can start a new conversion.';
-    if (pollingAttempts >= MAX_POLLING_ATTEMPTS) return 'Conversion is taking longer than expected. You may cancel or continue waiting.';
-    return 'Initiating conversion process...';
-=======
-    } catch (err) {
-      setError(err instanceof Error ? err.message : 'Conversion failed');
-      setIsConverting(false); // Stop conversion display on error
-      setCurrentConversionId(null);
-    }
-    // We don't set setIsConverting(false) in `finally` anymore if successful,
-    // as `ConversionProgress` will take over managing its display based on its internal state.
-    // `isConverting` will be set to false when a new file/URL is selected or cleared.
->>>>>>> 066b8fa0
-  };
-
-  const canConvert = (selectedFile || (modUrl && validateUrl(modUrl))) && !isConverting && !isPolling;
-
-  const resetConversionState = () => {
-    setSelectedFile(null);
-    setModUrl('');
-    setIsConverting(false);
-    setIsPolling(false);
-    setError(null);
-    setConversionId(null);
-    setCurrentStatus(null);
-    setProgressPercentage(0);
-    setPollingAttempts(0);
-  };
+  }, [currentConversionId, isPolling, pollingAttempts, onConversionComplete]); // Fixed dependency array
+
+  const isProcessing = isConverting || isPolling;
+  const isCompleted = currentStatus?.status === ConversionStatusEnum.COMPLETED;
+  const isFailed = currentStatus?.status === ConversionStatusEnum.FAILED;
+  const isCancelled = currentStatus?.status === ConversionStatusEnum.CANCELLED;
+  const isFinished = isCompleted || isFailed || isCancelled;
 
   return (
     <div className="conversion-upload">
-      <div className="upload-header">
-        <h2>Convert Java Mods to Bedrock</h2>
-        <p>Upload your mod or paste a repository URL to get started</p>
-      </div>
-
-      {/* File Upload Area */}
-      <div 
-        {...getRootProps()} 
-        className={`dropzone ${isDragActive ? 'drag-active' : ''} ${selectedFile ? 'file-selected' : ''} ${(isConverting || isPolling || currentStatus === ConversionStatus.COMPLETED) ? 'disabled-dropzone' : ''}`}
-      >
-        <input {...getInputProps()} aria-label="File upload" disabled={isConverting || isPolling || currentStatus === ConversionStatus.COMPLETED} />
-        
-        {selectedFile ? (
-          <div className="file-preview">
-            <div className="file-icon">📦</div>
-            <div className="file-info">
-              <div className="file-name">{selectedFile.name}</div>
-              <div className="file-size">{(selectedFile.size / 1024 / 1024).toFixed(2)} MB</div>
-              <div className="status">{getStatusMessage()}</div>
-            </div>
-            <button 
-              className="remove-file"
-              onClick={(e) => {
-                e.stopPropagation();
-<<<<<<< HEAD
-                if (!(isConverting || isPolling || currentStatus === ConversionStatus.COMPLETED)) setSelectedFile(null);
-=======
-                setSelectedFile(null);
-                setIsConverting(false); // Reset conversion state
-                setCurrentConversionId(null);
->>>>>>> 066b8fa0
-              }}
-              disabled={isConverting || isPolling || currentStatus === ConversionStatus.COMPLETED}
-            >
-              ✕
-            </button>
-          </div>
-        ) : (currentStatus === ConversionStatus.COMPLETED || currentStatus === ConversionStatus.FAILED || currentStatus === ConversionStatus.CANCELLED) ? (
-           <div className="upload-prompt">
-            <div className="upload-icon">🎉</div>
-            <h3>{getStatusMessage()}</h3>
-            <button type="button" className="browse-button" onClick={resetConversionState}>
-              Start New Conversion
-            </button>
-          </div>
-        ) : (
-          <div className="upload-prompt">
-            <div className="upload-icon">📁</div>
-            <h3>Drag & drop your modpack here</h3>
-            <p>Supports .jar files and .zip modpack archives</p>
-            <button type="button" className="browse-button" disabled={isConverting || isPolling || currentStatus === ConversionStatus.COMPLETED}>
-              Browse Files
-            </button>
-          </div>
-        )}
-      </div>
-
-      {/* URL Input */}
-      {/* URL Input - Hide if file selected or in processing states that are not initial */}
-      { !selectedFile && currentStatus !== ConversionStatus.COMPLETED && currentStatus !== ConversionStatus.FAILED && currentStatus !== ConversionStatus.CANCELLED && (
-        <div className="url-input-section">
-          <div className="divider">
-            <span>or paste URL</span>
-          </div>
-
-          <input
-            type="url"
-            value={modUrl}
-            onChange={handleUrlChange}
-            placeholder="https://www.curseforge.com/minecraft/mc-mods/your-mod or https://modrinth.com/mod/your-mod"
-            className="url-input"
-            disabled={!!selectedFile || isConverting || isPolling || currentStatus === ConversionStatus.COMPLETED}
-          />
-
-          <div className="supported-sites">
-            <span>Supported: CurseForge • Modrinth</span>
-          </div>
-        </div>
-      )}
-
-      {/* Configuration Options - Hide on final states */}
-      { currentStatus !== ConversionStatus.COMPLETED && currentStatus !== ConversionStatus.FAILED && currentStatus !== ConversionStatus.CANCELLED && (
-        <div className={`conversion-options ${(isConverting || isPolling || currentStatus === ConversionStatus.COMPLETED) ? 'disabled-options' : ''}`}>
-        <div className="option-group">
-          <label className="checkbox-label">
-            <input
-              type="checkbox"
-              checked={smartAssumptions}
-              onChange={(e) => setSmartAssumptions(e.target.checked)}
-              disabled={isConverting || isPolling || currentStatus === ConversionStatus.COMPLETED}
-            />
-            <span className="checkmark"></span>
-            Enable Smart Assumptions
-            <button 
-              className="info-button"
-              onClick={() => setShowSmartAssumptionsInfo(!showSmartAssumptionsInfo)}
-              aria-label="Learn more about smart assumptions"
-              disabled={isConverting || isPolling || currentStatus === ConversionL.COMPLETED}
-            >
-              ℹ️
-            </button>
-          </label>
-          
-          <p className="option-description">
-            AI will make intelligent compromises for incompatible features
-          </p>
-          
-          {showSmartAssumptionsInfo && (
-            <div className="smart-assumptions-info">
-              <h4>What are Smart Assumptions?</h4>
-              <p>When direct conversion isn't possible, our AI can make intelligent substitutions:</p>
-              <ul>
-                <li><strong>Custom Dimensions:</strong> May become unique structures in existing dimensions.</li>
-                <li><strong>Complex Machinery:</strong> Could be simplified to functional equivalents or decorative blocks.</li>
-                <li><strong>Custom GUIs:</strong> Information might be presented using in-game items like books or signs.</li>
-                <li><strong>Client-Side Rendering Effects:</strong> Often excluded, with a note provided.</li>
-              </ul>
-              <p>This helps maximize compatibility and playability in Bedrock Edition.</p>
-            </div>
-          )}
-        </div>
-
-        <div className="option-group">
-          <label className="checkbox-label">
-            <input
-              type="checkbox"
-              checked={includeDependencies}
-              onChange={(e) => setIncludeDependencies(e.target.checked)}
-              disabled={isConverting || isPolling || currentStatus === ConversionStatus.COMPLETED}
-            />
-            <span className="checkmark"></span>
-            Include Dependencies
-          </label>
-          
-          <p className="option-description">
-            Automatically bundle required libraries and dependencies
-          </p>
-        </div>
-      </div>
-
-      {/* Error Display */}
+      <h2>Convert Your Modpack</h2>
+      <p className="description">
+        Upload your Java Edition modpack and we'll convert it to Bedrock Edition using smart assumptions.
+      </p>
+
       {error && (
         <div className="error-message">
-          <span className="error-icon">⚠️</span>
           {error}
         </div>
       )}
 
-<<<<<<< HEAD
-      {/* Convert/Cancel/Download Buttons */}
-      <div className="action-buttons">
-        {currentStatus === ConversionStatus.COMPLETED ? (
-          <button
-            className="download-button"
-            onClick={handleDownload}
-          >
-            <span role="img" aria-label="download">📥</span> Download Converted Mod
-          </button>
-        ) : (isConverting || isPolling) && currentStatus !== ConversionStatus.FAILED && currentStatus !== ConversionStatus.CANCELLED ? (
-          <button
-            className="cancel-button"
-            onClick={handleCancel}
-          >
-            <span role="img" aria-label="cancel">🚫</span> Cancel Conversion
-          </button>
-        ) : currentStatus !== ConversionStatus.FAILED && currentStatus !== ConversionStatus.CANCELLED && (
-          <button
-            className={`convert-button ${!canConvert ? 'disabled' : ''}`}
-            onClick={handleConvert}
-            disabled={!canConvert}
-          >
-            🚀 Convert to Bedrock
-          </button>
-        )}
-        {/* "Start New" button could also be placed here or as part of the status display for FAILED/CANCELLED */}
-      </div>
-
-      {/* Progress Bar and Status Message - Show unless it's a final state AND not an error that needs showing message for */}
-      {(isConverting || isPolling || currentStatus === ConversionStatus.FAILED || currentStatus === ConversionStatus.CANCELLED) &&
-        currentStatus !== ConversionStatus.COMPLETED && (
-        <div className="progress-section">
-          <div className="status-message">{getStatusMessage()}</div>
-          {(isConverting || isPolling) && currentStatus !== ConversionStatus.FAILED && currentStatus !== ConversionStatus.CANCELLED && (
-            <div className="progress-bar" role="progressbar" aria-valuenow={progressPercentage} aria-valuemin={0} aria-valuemax={100}>
-              <div className="progress-fill" style={{ width: `${progressPercentage}%` }}></div>
+      <form onSubmit={handleSubmit}>
+        {/* File Upload Area */}
+        <div 
+          {...getRootProps()} 
+          className={`dropzone ${isDragActive ? 'drag-active' : ''} ${selectedFile ? 'file-selected' : ''} ${isProcessing || isCompleted ? 'disabled-dropzone' : ''}`}
+        >
+          <input {...getInputProps()} aria-label="File upload" disabled={isProcessing || isCompleted} />
+          
+          {selectedFile ? (
+            <div className="file-preview">
+              <div className="file-icon">📦</div>
+              <div className="file-info">
+                <div className="file-name">{selectedFile.name}</div>
+                <div className="file-size">{(selectedFile.size / 1024 / 1024).toFixed(2)} MB</div>
+                <div className="status">{getStatusMessage()}</div>
+              </div>
+              <button 
+                type="button"
+                className="remove-file"
+                onClick={(e) => {
+                  e.stopPropagation();
+                  if (!isProcessing && !isCompleted) setSelectedFile(null);
+                }}
+                disabled={isProcessing || isCompleted}
+              >
+                ✕
+              </button>
+            </div>
+          ) : isFinished ? (
+            <div className="upload-prompt">
+              <div className="upload-icon">🎉</div>
+              <h3>{getStatusMessage()}</h3>
+              <button type="button" className="browse-button" onClick={resetConversionState}>
+                Start New Conversion
+              </button>
+            </div>
+          ) : (
+            <div className="upload-prompt">
+              <div className="upload-icon">📁</div>
+              <h3>Drag & drop your modpack here</h3>
+              <p>Supports .jar files and .zip modpack archives</p>
+              <button type="button" className="browse-button" disabled={isProcessing || isCompleted}>
+                Browse Files
+              </button>
             </div>
           )}
         </div>
-      )}
-
-      {/* Progress Indicator for Visual Learners - Hide on final states */}
-      {(isConverting || isPolling) && currentStatus !== ConversionStatus.COMPLETED && currentStatus !== ConversionStatus.FAILED && currentStatus !== ConversionStatus.CANCELLED && (
-        <div className="conversion-steps">
-          <div className={`step ${currentStatus === ConversionStatus.ANALYZING || (currentStatus === ConversionStatus.IN_PROGRESS && progressPercentage >=0 && progressPercentage <33) ? 'active' : ''}`}>
-            <div className="step-icon">🔍</div>
-            <span>{currentStatus === ConversionStatus.ANALYZING ? `Analyzing... (${progressPercentage.toFixed(0)}%)` : 'Analyze Mod'}</span>
+
+        {/* URL Input - Hide if file selected or in finished states */}
+        {!selectedFile && !isFinished && (
+          <div className="url-input-section">
+            <div className="divider">
+              <span>or paste URL</span>
+            </div>
+
+            <input
+              type="url"
+              value={modUrl}
+              onChange={handleUrlChange}
+              placeholder="https://www.curseforge.com/minecraft/mc-mods/your-mod or https://modrinth.com/mod/your-mod"
+              className="url-input"
+              disabled={!!selectedFile || isProcessing || isCompleted}
+            />
+
+            <div className="supported-sites">
+              <span>Supported: CurseForge • Modrinth</span>
+            </div>
           </div>
-          <div className={`step ${currentStatus === ConversionStatus.CONVERTING || (currentStatus === ConversionStatus.IN_PROGRESS && progressPercentage >=33 && progressPercentage <66)? 'active' : ''}`}>
-            <div className="step-icon">🤖</div>
-            <span>{currentStatus === ConversionStatus.CONVERTING ? `AI Converting... (${progressPercentage.toFixed(0)}%)` : 'AI Convert'}</span>
+        )}
+
+        {/* Configuration Options - Hide on final states */}
+        {!isFinished && (
+          <div className={`conversion-options ${isProcessing || isCompleted ? 'disabled-options' : ''}`}>
+            <div className="option-group">
+              <label className="checkbox-label">
+                <input
+                  type="checkbox"
+                  checked={smartAssumptions}
+                  onChange={(e) => setSmartAssumptions(e.target.checked)}
+                  disabled={isProcessing || isCompleted}
+                />
+                <span className="checkmark"></span>
+                Enable Smart Assumptions
+                <button 
+                  type="button"
+                  className="info-button"
+                  onClick={() => setShowSmartAssumptionsInfo(!showSmartAssumptionsInfo)}
+                  aria-label="Learn more about smart assumptions"
+                  disabled={isProcessing || isCompleted}
+                >
+                  ?
+                </button>
+              </label>
+
+              {showSmartAssumptionsInfo && (
+                <div className="info-panel">
+                  <h4>Smart Assumptions</h4>
+                  <p>
+                    When enabled, our AI will make intelligent assumptions to convert incompatible features:
+                  </p>
+                  <ul>
+                    <li>Custom dimensions → Large structures in existing dimensions</li>
+                    <li>Complex machinery → Simplified blocks with similar functionality</li>
+                    <li>Custom GUIs → Book or sign-based interfaces</li>
+                  </ul>
+                  <p>This increases conversion success rate but may alter some mod features.</p>
+                </div>
+              )}
+            </div>
+
+            <div className="option-group">
+              <label className="checkbox-label">
+                <input
+                  type="checkbox"
+                  checked={includeDependencies}
+                  onChange={(e) => setIncludeDependencies(e.target.checked)}
+                  disabled={isProcessing || isCompleted}
+                />
+                <span className="checkmark"></span>
+                Include Dependencies
+              </label>
+            </div>
           </div>
-          <div className={`step ${currentStatus === ConversionStatus.PACKAGING || (currentStatus === ConversionStatus.IN_PROGRESS && progressPercentage >=66 && progressPercentage <=100) ? 'active' : ''}`}>
-            <div className="step-icon">📦</div>
-            <span>{currentStatus === ConversionStatus.PACKAGING ? `Packaging Add-on... (${progressPercentage.toFixed(0)}%)` : 'Package Add-on'}</span>
-          </div>
-        </div>
-=======
-      {/* Convert Button */}
-      {!currentConversionId && ( // Only show convert button if no active conversion for this component instance
-        <button
-          className={`convert-button ${!canConvert ? 'disabled' : ''}`}
-          onClick={handleConvert}
-          disabled={!canConvert || isConverting} // Disable if already attempting to convert (before ID is set)
-        >
-          {isConverting && !currentConversionId ? ( // Show spinner only during the very initial phase
+        )}
+
+        {/* Progress Display */}
+        {isProcessing && currentStatus && (
+          <ConversionProgress 
+            jobId={currentConversionId}
+            status={currentStatus.status}
+            progress={progressPercentage}
+            message={currentStatus.message}
+            stage={currentStatus.stage}
+          />
+        )}
+
+        {/* Action Buttons */}
+        <div className="action-buttons">
+          {!isFinished && (
             <>
-              <div className="spinner"></div>
-              Initiating...
-            </>
-          ) : (
-            <>
-              🚀 Convert to Bedrock
+              <button
+                type="submit"
+                className="convert-button"
+                disabled={isProcessing || (!selectedFile && !modUrl)}
+              >
+                {isProcessing ? 'Converting...' : 'Convert to Bedrock'}
+              </button>
+              
+              {isProcessing && (
+                <button
+                  type="button"
+                  className="cancel-button"
+                  onClick={handleCancel}
+                >
+                  Cancel
+                </button>
+              )}
             </>
           )}
-        </button>
-      )}
-
-      {/* New ConversionProgress component rendering */}
-      {currentConversionId && ( // Render ConversionProgress if an ID is set
-        <ConversionProgress conversionId={currentConversionId} />
->>>>>>> 066b8fa0
-      )}
+          
+          {isCompleted && (
+            <button
+              type="button"
+              className="download-button"
+              onClick={handleDownload}
+            >
+              Download Converted Mod
+            </button>
+          )}
+        </div>
+      </form>
     </div>
   );
 };