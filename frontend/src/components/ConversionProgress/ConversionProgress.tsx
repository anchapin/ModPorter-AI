import React, { useState, useEffect, useRef, useCallback } from 'react';
import { ConversionStatus } from '../../types/api';
import { getConversionStatus } from '../../services/api'; // Import the API service
import './ConversionProgress.css';
// SVG icons as inline components for better compatibility
const CheckmarkIcon = () => (
  <svg xmlns="http://www.w3.org/2000/svg" viewBox="0 0 24 24" fill="currentColor" width="14px" height="14px">
    <path d="M9 16.17L4.83 12l-1.42 1.41L9 19 21 7l-1.41-1.41z"/>
  </svg>
);

const PendingIcon = () => (
  <svg xmlns="http://www.w3.org/2000/svg" viewBox="0 0 24 24" fill="currentColor" width="14px" height="14px">
    <circle cx="12" cy="12" r="10"/>
  </svg>
);

// Define the props for the component
export interface ConversionProgressProps {
  jobId: string | null;
  status?: string;
  progress?: number;
  message?: string;
  stage?: string | null;
}


const ConversionProgress: React.FC<ConversionProgressProps> = ({
  jobId,
  status,
  progress,
  message,
  stage
}) => {
  // Define the steps for the conversion process
  const conversionSteps = ["Queued", "Processing", "Completed"];

  // Initialize all hooks first before any early returns
  const [progressData, setProgressData] = useState<ConversionStatus>({
    job_id: jobId || '',
    status: status || 'queued',
    progress: progress || 0,
    message: message || 'Processing...',
    stage: stage || 'Queued', // Default to 'Queued'
    estimated_time_remaining: null,
    result_url: null,
    error: null,
    created_at: new Date().toISOString(),
  });

  const [usingWebSocket, setUsingWebSocket] = useState<boolean>(false);
  const [connectionError, setConnectionError] = useState<string | null>(null);

  const webSocketRef = useRef<WebSocket | null>(null);
  const pollingIntervalRef = useRef<number | null>(null);
  const currentStatusRef = useRef<string>('queued');

  const API_BASE_URL = import.meta.env.VITE_API_BASE_URL || 'http://localhost:8080';
  const WS_BASE_URL = API_BASE_URL.replace(/^http/, 'ws');

  const stopPolling = () => {
    if (pollingIntervalRef.current) {
      window.clearInterval(pollingIntervalRef.current);
      pollingIntervalRef.current = null;
      console.log('Polling stopped.');
    }
  };

  const updateProgressData = useCallback((newData: ConversionStatus) => {
    setProgressData(newData);
    currentStatusRef.current = newData.status;
    if (newData.status === 'completed' || newData.status === 'failed' || newData.status === 'cancelled') {
      console.log(`Conversion ended with status: ${newData.status}. Cleaning up connections.`);
      if (webSocketRef.current && webSocketRef.current.readyState === WebSocket.OPEN) {
        webSocketRef.current.close(1000, `Conversion ${newData.status}`);
      }
      if (pollingIntervalRef.current) {
        window.clearInterval(pollingIntervalRef.current);
        pollingIntervalRef.current = null;
      }
      setUsingWebSocket(false); // Ensure this is reset
    }
  }, []);

  const startPolling = useCallback(() => {
    // Prevent multiple polling intervals
    stopPolling();
    console.log(`WebSocket failed or not supported. Falling back to polling for ${jobId}.`);
    setUsingWebSocket(false);

    pollingIntervalRef.current = window.setInterval(async () => {
      try {
        const status = await getConversionStatus(jobId);
        console.log('Polling: Fetched status:', status);
        updateProgressData(status);
        setConnectionError(null); // Clear previous errors if polling succeeds
      } catch (error) {
        console.error('Polling error:', error);
        setConnectionError('Failed to fetch conversion status. Retrying...');
        // Optional: Implement max retries for polling or different error handling
      }
    }, 3000); // Poll every 3 seconds
  }, [jobId, updateProgressData]);

  useEffect(() => {
    // Cleanup function to be called when component unmounts or conversionId changes
    const cleanup = () => {
      console.log(`Cleaning up resources for conversion ID: ${jobId}`);
      if (webSocketRef.current) {
        webSocketRef.current.onclose = null; // Avoid triggering onclose logic during cleanup
        webSocketRef.current.onerror = null;
        webSocketRef.current.close(1000, 'Component unmounting or ID changed');
        webSocketRef.current = null;
      }
      stopPolling();
      setProgressData({ // Reset state
        job_id: jobId, status: status || 'queued', progress: progress || 0, message: message || 'Initializing...',
        stage: stage || 'Queued', estimated_time_remaining: null, result_url: null, error: null,
        created_at: new Date().toISOString(),
      });
      setUsingWebSocket(false);
      setConnectionError(null);
    };

    cleanup(); // Clean up previous connection/polling before starting new one

    const connectWebSocket = () => {
      const wsUrl = `${WS_BASE_URL}/ws/v1/convert/${jobId}/progress`;
      console.log(`Attempting to connect WebSocket: ${wsUrl}`);
      const ws = new WebSocket(wsUrl);
      webSocketRef.current = ws;

      ws.onopen = () => {
        console.log(`WebSocket connected for ${jobId}`);
        setUsingWebSocket(true);
        setConnectionError(null); // Clear any previous errors
        stopPolling(); // Stop polling if WebSocket connects successfully
        // Optionally, fetch initial status once via HTTP to ensure no missed updates
        getConversionStatus(jobId).then(updateProgressData).catch(console.error);
      };

      ws.onmessage = (event) => {
        try {
          const data = JSON.parse(event.data as string);
          // The server sends the full ConversionStatus object as a JSON string
          console.log('WebSocket message received:', data);
          updateProgressData(data as ConversionStatus);
        } catch (error) {
          console.error('Error parsing WebSocket message:', error);
        }
      };

      ws.onerror = (error) => {
        console.error(`WebSocket error for ${jobId}:`, error);
        // Don't setConnectionError here, as onclose will handle fallback
        // ws.close(); // Ensure it's closed if not already
      };

      ws.onclose = (event) => {
        console.log(`WebSocket closed for ${jobId}. Code: ${event.code}, Reason: ${event.reason}`);
        webSocketRef.current = null; // Clear the ref
        // Only start polling if the closure was unexpected and not a terminal state
        if (currentStatusRef.current !== 'completed' && currentStatusRef.current !== 'failed' && currentStatusRef.current !== 'cancelled') {
            setConnectionError('WebSocket connection lost. Attempting to use polling.');
            startPolling();
        } else {
            setUsingWebSocket(false); // Ensure this is reset for terminal states
        }
      };
    };

    // Initial connection attempt
    connectWebSocket();

    return cleanup; // Return the cleanup function

  }, [jobId, WS_BASE_URL, updateProgressData, startPolling, message, progress, stage, status]); // Re-run effect if dependencies change

  if (!jobId) {
    return (
      <div className="conversion-progress-container">
        <p>No conversion in progress</p>
      </div>
    );
  }

  const handleDownload = () => {
    if (progressData.result_url) {
      const downloadUrl = progressData.result_url.startsWith('http')
        ? progressData.result_url
        : `${API_BASE_URL}${progressData.result_url}`;
      window.open(downloadUrl, '_blank');
    }
  };

  let statusMessage = progressData.message;
  if (connectionError && !usingWebSocket) {
    statusMessage = connectionError;
  } else if (usingWebSocket && progressData.message) {
    statusMessage = `Connected via WebSocket. ${progressData.message}`;
  } else if (usingWebSocket) {
    statusMessage = "Connected via WebSocket. Processing..."
  }


  // Determine the current step index
  // This is a simplified mapping. A more robust solution might be needed.
  let currentStepIndex = conversionSteps.indexOf(progressData.stage || "Queued");
  if (currentStepIndex === -1) {
    if (progressData.status === 'completed') {
      currentStepIndex = conversionSteps.length -1;
    } else if (progressData.status === 'failed' || progressData.status === 'cancelled') {
      // Handle error/cancelled state - perhaps show all steps as pending or a specific error step
      // For now, let's assume it stays at the last known stage or resets.
      // Or find the last non-completed step if stages are dynamic from backend.
      // Setting to 0 for now if stage is unknown and not completed/failed.
      currentStepIndex = 0; // Default to first step if stage is unrecognized
    } else {
      currentStepIndex = 0; // Default for unknown stages if not terminal
    }
  }
  // If status is 'completed', all steps up to "Completed" are done.
  // If status is 'failed', we might want to show the step it failed on.
  // For this implementation, 'Completed' stage implies all steps are done.
  if (progressData.status === 'completed') {
    currentStepIndex = conversionSteps.indexOf("Completed");
  }


  return (
    <div className="conversion-progress-container">
      <h4>Conversion Progress</h4>
      
      {/* Connection Status Indicator */}
      <div className="connection-status">
        <div className={`connection-indicator ${usingWebSocket ? '' : 'polling'}${connectionError ? ' error' : ''}`}></div>
        <span>{usingWebSocket ? 'Real-time updates' : connectionError ? 'Connection issues' : 'Polling updates'}</span>
      </div>

      {/* Progress Steps */}
      <ul className="conversion-steps-list">
        {conversionSteps.map((step, index) => {
          // Determine step completion status
          let stepCompleted = index < currentStepIndex;
          if (progressData.status === 'completed' && step === "Completed") {
            stepCompleted = true;
          }
          
          // Determine if this is the current/active step
          const isCurrent = index === currentStepIndex && progressData.status !== 'completed' && progressData.status !== 'failed';

          return (
            <li key={step} className={`conversion-step ${isCurrent ? 'current' : ''} ${stepCompleted ? 'completed' : 'pending'}`}>
              <div className="step-icon">
                {stepCompleted ? <CheckmarkIcon /> : <PendingIcon />}
              </div>
              <div className="step-name">{step}</div>
            </li>
          );
        })}
      </ul>

      {/* Overall Progress Bar */}
      <div className="progress-bar-container">
<<<<<<< HEAD
        <div 
          className="progress-bar-fill" 
          style={{ width: `${Math.min(progressData.progress, 100)}%` }}
        ></div>
=======
        <div
          className={progressBarFillerClass}
          style={{ width: `${progressData.progress}%` }}
          role="progressbar"
          aria-valuenow={progressData.progress}
          aria-valuemin={0}
          aria-valuemax={100}
        >
          {Math.round(progressData.progress)}%
        </div>
>>>>>>> 8dad2bb4
      </div>

      {/* Status Message */}
      {statusMessage && (
        <div className="status-message">
          <strong>Status:</strong> {statusMessage}
        </div>
      )}

      {/* Connection Error */}
      {connectionError && (
        <div className="connection-error-message">
          <strong>Connection Issue:</strong> {connectionError}
        </div>
      )}

      {/* Download Button */}
      {progressData.status === 'completed' && progressData.result_url && (
        <button onClick={handleDownload} className="download-button">
          <span>📥</span>
          Download Converted File
        </button>
      )}

      {/* Error Display */}
      {progressData.status === 'failed' && (
        <div className="error-message">
          <p><strong>Conversion Failed:</strong> {progressData.error || 'An unknown error occurred.'}</p>
          {progressData.message && progressData.message !== progressData.error && (
            <p><strong>Details:</strong> {progressData.message}</p>
          )}
        </div>
      )}
    </div>
  );
};

export default ConversionProgress;<|MERGE_RESOLUTION|>--- conflicted
+++ resolved
@@ -262,23 +262,10 @@
 
       {/* Overall Progress Bar */}
       <div className="progress-bar-container">
-<<<<<<< HEAD
         <div 
           className="progress-bar-fill" 
           style={{ width: `${Math.min(progressData.progress, 100)}%` }}
         ></div>
-=======
-        <div
-          className={progressBarFillerClass}
-          style={{ width: `${progressData.progress}%` }}
-          role="progressbar"
-          aria-valuenow={progressData.progress}
-          aria-valuemin={0}
-          aria-valuemax={100}
-        >
-          {Math.round(progressData.progress)}%
-        </div>
->>>>>>> 8dad2bb4
       </div>
 
       {/* Status Message */}
