/**
 * API service for communicating with ModPorter AI backend
 * Implements PRD API specifications
 */

import {
<<<<<<< HEAD
  ConversionRequest,
=======
>>>>>>> 7d7a2332
  ConversionResponse,
  ConversionStatus,
  UploadResponse,
  InitiateConversionParams,
<<<<<<< HEAD
  AddonDetails, // Added for Addon Editor
  AddonAsset,    // Added for Asset Management
  AddonDataUpload // Added for saving addon details
=======
  FeedbackCreatePayload, // Added
  FeedbackResponse // Added
>>>>>>> 7d7a2332
} from '../types/api';

// Use relative URL for production (proxied by nginx) or localhost for development
const API_BASE_URL = 'http://localhost:8080/api/v1';

class ApiError extends Error {
  constructor(message: string, public status: number) {
    super(message);
    this.name = 'ApiError';
  }
}

export const uploadFile = async (file: File): Promise<UploadResponse> => {
  const formData = new FormData();
  formData.append('file', file); // Match backend parameter name 'file'

  const response = await fetch(`${API_BASE_URL}/upload`, { // Corrected endpoint
    method: 'POST',
    body: formData,
  });

  if (!response.ok) {
    const errorData = await response.json().catch(() => ({ detail: 'Upload failed with unknown error' }));
    throw new ApiError(errorData.detail || 'File upload failed', response.status);
  }

  return response.json();
};

export const convertMod = async (params: InitiateConversionParams): Promise<ConversionResponse> => {
  if (!params.file) {
    // As per instructions, conversion via modUrl alone without a file upload step is not currently supported
    // by the backend's /api/v1/convert endpoint (which is start_conversion).
    throw new Error("File is required for conversion.");
  }

  // Step 1: Upload the file
  const uploadResponse = await uploadFile(params.file);

  // Step 2: Construct the backend request payload
  const backendRequestPayload = {
    file_id: uploadResponse.file_id,
    original_filename: uploadResponse.original_filename,
    target_version: params.target_version, // Pass through target_version
    options: {
      smartAssumptions: params.smartAssumptions,
      includeDependencies: params.includeDependencies,
      // modUrl can be part of options if needed by backend logic tied to a file_id
      ...(params.modUrl && { modUrl: params.modUrl }),
    },
  };

  const response = await fetch(`${API_BASE_URL}/convert`, {
    method: 'POST',
    headers: {
      'Content-Type': 'application/json',
    },
    body: JSON.stringify(backendRequestPayload),
  });

  if (!response.ok) {
    const errorData = await response.json().catch(() => ({ detail: 'Unknown error' }));
    throw new ApiError(errorData.detail || 'Conversion failed', response.status);
  }

  return response.json();
};

export const getConversionStatus = async (jobId: string): Promise<ConversionStatus> => {
  const response = await fetch(`${API_BASE_URL}/convert/${jobId}/status`);
  
  if (!response.ok) {
    const errorData = await response.json().catch(() => ({ detail: 'Unknown error' }));
    throw new ApiError(errorData.detail || 'Failed to get status', response.status);
  }

  return response.json();
};

export const downloadResult = async (jobId: string): Promise<{ blob: Blob; filename: string }> => {
  const response = await fetch(`${API_BASE_URL}/convert/${jobId}/download`);
  
  if (!response.ok) {
    throw new ApiError('Download failed', response.status);
  }

  // Extract filename from Content-Disposition header
  const contentDisposition = response.headers.get('Content-Disposition') || response.headers.get('content-disposition');
  let filename = `converted-mod-${jobId}.mcaddon`; // fallback to UUID-based name
  
  if (contentDisposition) {
    const fileNameMatch = contentDisposition.match(/filename="([^"]+)"/);
    if (fileNameMatch) {
      filename = fileNameMatch[1];
    }
  }

  const blob = await response.blob();
  return { blob, filename };
};

export const cancelJob = async (jobId: string): Promise<void> => {
  const response = await fetch(`${API_BASE_URL}/convert/${jobId}`, {
    method: 'DELETE',
  });

  if (!response.ok) {
    const errorData = await response.json().catch(() => ({ detail: 'Unknown error' }));
    throw new ApiError(errorData.detail || 'Failed to cancel job', response.status);
  }
};

<<<<<<< HEAD
// --- Addon Editor API Functions ---

export const getAddonDetails = async (addonId: string): Promise<AddonDetails> => {
  console.log(`API: Fetching details for addonId: ${addonId}`);
  const response = await fetch(`${API_BASE_URL}/addons/${addonId}`);

  if (!response.ok) {
    const errorData = await response.json().catch(() => ({ detail: `Failed to fetch addon details for ${addonId}` }));
    throw new ApiError(errorData.detail || `Failed to get addon details (status: ${response.status})`, response.status);
  }
  return response.json();
};

export const saveAddonDetails = async (addonId: string, data: AddonDataUpload): Promise<AddonDetails> => {
  console.log(`API: Saving details for addonId: ${addonId}`, data);
  const response = await fetch(`${API_BASE_URL}/addons/${addonId}`, {
    method: 'PUT',
    headers: {
      'Content-Type': 'application/json',
    },
    body: JSON.stringify(data),
  });

  if (!response.ok) {
    const errorData = await response.json().catch(() => ({ detail: `Failed to save addon details for ${addonId}` }));
    throw new ApiError(errorData.detail || `Failed to save addon details (status: ${response.status})`, response.status);
  }
  return response.json(); // Backend returns the full updated AddonDetails
};

export const uploadAddonAsset = async (addonId: string, file: File, assetType: string): Promise<AddonAsset> => {
  console.log(`API: Uploading asset for addonId: ${addonId}, file: ${file.name}, type: ${assetType}`);
  const formData = new FormData();
  formData.append('file', file);
  formData.append('asset_type', assetType); // Backend expects asset_type as form data

  const response = await fetch(`${API_BASE_URL}/addons/${addonId}/assets`, {
    method: 'POST',
    body: formData,
    // Headers are not typically 'Content-Type: application/json' for FormData,
    // the browser sets it to 'multipart/form-data' automatically with boundary.
  });

  if (!response.ok) {
    const errorData = await response.json().catch(() => ({ detail: 'Failed to upload asset' }));
    throw new ApiError(errorData.detail || `Asset upload failed (status: ${response.status})`, response.status);
  }
  return response.json();
};

export const replaceAddonAsset = async (addonId: string, assetId: string, file: File): Promise<AddonAsset> => {
  // TODO: Replace with actual API call: PUT /addons/{addonId}/assets/{assetId}
  console.log(`API: Mock replacing asset for addonId: ${addonId}, assetId: ${assetId}, file: ${file.name}`);

  return new Promise((resolve) => {
    setTimeout(() => {
      // Find the asset in the mocked AddonDetails (if it were fetched and stored locally for mock)
      // For now, just return a new object as if it were updated.
      const updatedAsset: AddonAsset = {
        id: assetId,
        addon_id: addonId,
        type: 'texture_block', // Assuming type doesn't change or is re-evaluated by backend
        path: `simulated/updated_path/${file.name}`,
        original_filename: file.name,
        created_at: new Date(Date.now() - 100000).toISOString(), // Older created_at
        updated_at: new Date().toISOString(), // New updated_at
      };
      console.log("API: Mock asset updated", updatedAsset);
      resolve(updatedAsset);
    }, 300);
  });
};

export const deleteAddonAssetAPI = async (addonId: string, assetId: string): Promise<void> => {
  console.log(`API: Deleting asset for addonId: ${addonId}, assetId: ${assetId}`);
  const response = await fetch(`${API_BASE_URL}/addons/${addonId}/assets/${assetId}`, {
    method: 'DELETE',
  });

  if (!response.ok) {
    // For 204 No Content, response.json() will fail if called.
    // However, !response.ok means status is not 200-299.
    // So if status is not 204, it's an error with a body.
    if (response.status === 204) {
      // This case should not be hit if !response.ok, but good for clarity.
      // If backend returns 204, response.ok would be true.
      return;
    }
    const errorData = await response.json().catch(() => ({ detail: 'Failed to delete asset' }));
    throw new ApiError(errorData.detail || `Asset deletion failed (status: ${response.status})`, response.status);
  }
  // If response.ok is true, and it's a DELETE, it's typically 204 No Content or 200 OK with a body.
  // If 204, no body to parse. If 200, there might be.
  // The promise is Promise<void>, so no return value is expected on success.
=======
// Performance Benchmarking API
export const performanceBenchmarkAPI = {
  // Get all available scenarios
  getScenarios: async () => {
    const response = await fetch(`${API_BASE_URL}/performance/scenarios`);
    
    if (!response.ok) {
      const errorData = await response.json().catch(() => ({ detail: 'Unknown error' }));
      throw new ApiError(errorData.detail || 'Failed to fetch scenarios', response.status);
    }
    
    return { data: await response.json() };
  },

  // Run a benchmark
  runBenchmark: async (request: {
    scenario_id: string;
    device_type?: string;
    conversion_id?: string;
  }) => {
    const response = await fetch(`${API_BASE_URL}/performance/run`, {
      method: 'POST',
      headers: {
        'Content-Type': 'application/json',
      },
      body: JSON.stringify({
        scenario_id: request.scenario_id,
        device_type: request.device_type || 'desktop',
        conversion_id: request.conversion_id,
      }),
    });

    if (!response.ok) {
      const errorData = await response.json().catch(() => ({ detail: 'Unknown error' }));
      throw new ApiError(errorData.detail || 'Failed to start benchmark', response.status);
    }

    return { data: await response.json() };
  },

  // Get benchmark status
  getBenchmarkStatus: async (runId: string) => {
    const response = await fetch(`${API_BASE_URL}/performance/status/${runId}`);
    
    if (!response.ok) {
      const errorData = await response.json().catch(() => ({ detail: 'Unknown error' }));
      throw new ApiError(errorData.detail || 'Failed to get benchmark status', response.status);
    }
    
    return { data: await response.json() };
  },

  // Get benchmark report
  getBenchmarkReport: async (runId: string) => {
    const response = await fetch(`${API_BASE_URL}/performance/report/${runId}`);
    
    if (!response.ok) {
      const errorData = await response.json().catch(() => ({ detail: 'Unknown error' }));
      throw new ApiError(errorData.detail || 'Failed to get benchmark report', response.status);
    }
    
    return { data: await response.json() };
  },

  // Create custom scenario
  createCustomScenario: async (scenario: {
    scenario_name: string;
    description: string;
    type: string;
    duration_seconds?: number;
    parameters?: Record<string, any>;
    thresholds?: Record<string, number>;
  }) => {
    const response = await fetch(`${API_BASE_URL}/performance/scenarios`, {
      method: 'POST',
      headers: {
        'Content-Type': 'application/json',
      },
      body: JSON.stringify({
        scenario_name: scenario.scenario_name,
        description: scenario.description,
        type: scenario.type,
        duration_seconds: scenario.duration_seconds || 300,
        parameters: scenario.parameters || {},
        thresholds: scenario.thresholds || {},
      }),
    });

    if (!response.ok) {
      const errorData = await response.json().catch(() => ({ detail: 'Unknown error' }));
      throw new ApiError(errorData.detail || 'Failed to create custom scenario', response.status);
    }

    return { data: await response.json() };
  },

  // Get benchmark history
  getBenchmarkHistory: async (limit: number = 50, offset: number = 0) => {
    const response = await fetch(`${API_BASE_URL}/performance/history?limit=${limit}&offset=${offset}`);
    
    if (!response.ok) {
      const errorData = await response.json().catch(() => ({ detail: 'Unknown error' }));
      throw new ApiError(errorData.detail || 'Failed to get benchmark history', response.status);
    }
    
    return { data: await response.json() };
  },
};

export const submitFeedback = async (payload: FeedbackCreatePayload): Promise<FeedbackResponse> => {
  const response = await fetch(`${API_BASE_URL}/feedback`, {
    method: 'POST',
    headers: {
      'Content-Type': 'application/json',
    },
    body: JSON.stringify(payload),
  });

  if (!response.ok) {
    const errorData = await response.json().catch(() => ({ detail: 'Unknown error submitting feedback' }));
    throw new ApiError(errorData.detail || 'Failed to submit feedback', response.status);
  }

  return response.json();
>>>>>>> 7d7a2332
};<|MERGE_RESOLUTION|>--- conflicted
+++ resolved
@@ -4,22 +4,16 @@
  */
 
 import {
-<<<<<<< HEAD
   ConversionRequest,
-=======
->>>>>>> 7d7a2332
   ConversionResponse,
   ConversionStatus,
   UploadResponse,
   InitiateConversionParams,
-<<<<<<< HEAD
   AddonDetails, // Added for Addon Editor
   AddonAsset,    // Added for Asset Management
-  AddonDataUpload // Added for saving addon details
-=======
+  AddonDataUpload, // Added for saving addon details
   FeedbackCreatePayload, // Added
   FeedbackResponse // Added
->>>>>>> 7d7a2332
 } from '../types/api';
 
 // Use relative URL for production (proxied by nginx) or localhost for development
@@ -132,7 +126,6 @@
   }
 };
 
-<<<<<<< HEAD
 // --- Addon Editor API Functions ---
 
 export const getAddonDetails = async (addonId: string): Promise<AddonDetails> => {
@@ -227,7 +220,8 @@
   // If response.ok is true, and it's a DELETE, it's typically 204 No Content or 200 OK with a body.
   // If 204, no body to parse. If 200, there might be.
   // The promise is Promise<void>, so no return value is expected on success.
-=======
+};
+
 // Performance Benchmarking API
 export const performanceBenchmarkAPI = {
   // Get all available scenarios
@@ -352,5 +346,4 @@
   }
 
   return response.json();
->>>>>>> 7d7a2332
 };