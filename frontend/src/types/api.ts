/**
 * TypeScript definitions matching PRD API specifications
 */

export interface ConversionRequest {
  file?: File;
  modUrl?: string;
  smartAssumptions: boolean;
  includeDependencies: boolean;
}

export interface ConversionResponse {
<<<<<<< HEAD
  conversionId: string;
  status: ConversionStatus;
  progress?: number; // Added progress
  error?: string; // Added error message for failed status
  overallSuccessRate: number;
  convertedMods: ConvertedMod[];
  failedMods: FailedMod[];
  smartAssumptionsApplied: SmartAssumption[];
  downloadUrl?: string;
  detailedReport: DetailedReport;
}

export enum ConversionStatus {
  PENDING = 'PENDING',
  UPLOADING = 'UPLOADING', // If you have a distinct upload phase before backend processing
  IN_PROGRESS = 'IN_PROGRESS', // General "processing" state from backend
  ANALYZING = 'ANALYZING',
  CONVERTING = 'CONVERTING',
  PACKAGING = 'PACKAGING',
  COMPLETED = 'COMPLETED',
  FAILED = 'FAILED',
  CANCELLED = 'CANCELLED', // Frontend specific status
}

=======
  job_id: string; // Matches backend
  status: string; // General status like 'queued', 'processing', etc.
  message: string;
  estimated_time?: number; // Initial estimated time for completion
}

// This new interface will match the backend's ConversionStatus model
export interface ConversionStatus {
  job_id: string;
  status: string; // e.g., "queued", "preprocessing", "ai_conversion", "postprocessing", "completed", "failed", "cancelled"
  progress: number; // Percentage 0-100
  message: string;
  stage?: string | null; // Descriptive stage name
  estimated_time_remaining?: number | null; // In seconds
  result_url?: string | null;
  error?: string | null;
  created_at: string; // ISO date string
}

// The following interfaces seem to be part of an older/different API design.
// Leaving them here for now, but they are not directly used by
// ConversionUpload, ConversionProgress for job status/initiation.
>>>>>>> 066b8fa0
export interface ConvertedMod {
  name: string;
  version: string;
  status: 'success' | 'partial' | 'failed';
  features: ModFeature[];
  warnings: string[];
}

export interface FailedMod {
  name: string;
  reason: string;
  suggestions: string[];
}

export interface SmartAssumption {
  originalFeature: string;
  assumptionApplied: string;
  impact: 'low' | 'medium' | 'high';
  description: string;
}

export interface ModFeature {
  name: string;
  type: 'block' | 'item' | 'entity' | 'dimension' | 'gui' | 'logic';
  converted: boolean;
  changes?: string;
}

export interface DetailedReport { // This might be for a more detailed report page, not the primary status.
  stage: string;
  progress: number;
  logs: string[];
  technicalDetails: any;
}<|MERGE_RESOLUTION|>--- conflicted
+++ resolved
@@ -10,39 +10,13 @@
 }
 
 export interface ConversionResponse {
-<<<<<<< HEAD
-  conversionId: string;
-  status: ConversionStatus;
-  progress?: number; // Added progress
-  error?: string; // Added error message for failed status
-  overallSuccessRate: number;
-  convertedMods: ConvertedMod[];
-  failedMods: FailedMod[];
-  smartAssumptionsApplied: SmartAssumption[];
-  downloadUrl?: string;
-  detailedReport: DetailedReport;
-}
-
-export enum ConversionStatus {
-  PENDING = 'PENDING',
-  UPLOADING = 'UPLOADING', // If you have a distinct upload phase before backend processing
-  IN_PROGRESS = 'IN_PROGRESS', // General "processing" state from backend
-  ANALYZING = 'ANALYZING',
-  CONVERTING = 'CONVERTING',
-  PACKAGING = 'PACKAGING',
-  COMPLETED = 'COMPLETED',
-  FAILED = 'FAILED',
-  CANCELLED = 'CANCELLED', // Frontend specific status
-}
-
-=======
   job_id: string; // Matches backend
   status: string; // General status like 'queued', 'processing', etc.
   message: string;
   estimated_time?: number; // Initial estimated time for completion
 }
 
-// This new interface will match the backend's ConversionStatus model
+// This interface will match the backend's ConversionStatus model
 export interface ConversionStatus {
   job_id: string;
   status: string; // e.g., "queued", "preprocessing", "ai_conversion", "postprocessing", "completed", "failed", "cancelled"
@@ -55,10 +29,28 @@
   created_at: string; // ISO date string
 }
 
-// The following interfaces seem to be part of an older/different API design.
-// Leaving them here for now, but they are not directly used by
-// ConversionUpload, ConversionProgress for job status/initiation.
->>>>>>> 066b8fa0
+// Status enum for frontend type checking
+export enum ConversionStatusEnum {
+  PENDING = 'queued',
+  UPLOADING = 'uploading',
+  IN_PROGRESS = 'preprocessing',
+  ANALYZING = 'ai_conversion',
+  CONVERTING = 'ai_conversion',
+  PACKAGING = 'postprocessing',
+  COMPLETED = 'completed',
+  FAILED = 'failed',
+  CANCELLED = 'cancelled',
+}
+
+// Extended interfaces for rich reporting (maintaining backward compatibility)
+export interface ExtendedConversionResponse extends ConversionResponse {
+  overallSuccessRate?: number;
+  convertedMods?: ConvertedMod[];
+  failedMods?: FailedMod[];
+  smartAssumptionsApplied?: SmartAssumption[];
+  downloadUrl?: string;
+  detailedReport?: DetailedReport;
+}
 export interface ConvertedMod {
   name: string;
   version: string;
@@ -87,7 +79,7 @@
   changes?: string;
 }
 
-export interface DetailedReport { // This might be for a more detailed report page, not the primary status.
+export interface DetailedReport {
   stage: string;
   progress: number;
   logs: string[];
